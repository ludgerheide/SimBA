--- conflicted
+++ resolved
@@ -1,21 +1,16 @@
 # Configs for the eBus Toolbox
 
 # Input file containing trip information
-input = "/home/inia/Dokumente/GIZ/eBus-Toolbox/data/private_examples/trips_example-bvg_datetime.csv"
+input = "./data/private_examples/trips_example-bvg_datetime.csv"
 
 # Preferred charging type. Options: depot, opp (default: depot)
 preferred_charging_type = "depot"
 
-<<<<<<< HEAD
 # desired soc
 desired_soc = 1
 
 # vehicle types
-vehicle_types = "/home/inia/Dokumente/GIZ/eBus-Toolbox/data/examples/vehicle_types.json"
-=======
-# vehicle types (default: ./data/examples/vehicle_types.json)
 vehicle_types = "./data/examples/vehicle_types.json"
 
 # minimum standing time in depot for every bus in hours (default:6)
-min_standing_time = 5
->>>>>>> 9ff41eba
+min_standing_time = 5
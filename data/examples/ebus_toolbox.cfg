--- conflicted
+++ resolved
@@ -17,19 +17,9 @@
 # Path to level of loading csv. data with temperatures in deg Celsius over 0-23 hours
 # (Optional: needed if mileage in vehicle types not constant)
 level_of_loading_over_day_path =  data/examples/default_level_of_loading_over_day.csv
-<<<<<<< HEAD
-
 # Path to rotation filter
-rotation_filter = "data/examples/rotation_filter.json"
-
-
-##### COST CALCULATION #####
-# set flag for cost calculation:
-cost_calculation = true
-# cost parameters (Calculation of costs is optional, defaults to None)
-=======
+rotation_filter = data/examples/rotation_filter.json
 # Cost parameters (needed if cost_calculation flag is set to true, see Flag section below)
->>>>>>> 22d9a2b6
 cost_parameters_file = data/examples/cost_params.json
 
 ##### Modes #####
@@ -55,29 +45,9 @@
 # Show plots for users to view, only valid if generate_report = true (default: false)
 show_plots = true
 
-<<<<<<< HEAD
-##### SIMULATION CONDITIONS AND BOUNDARIES #####
-
-# rotation filter variable, options:
-# "exclude": exclude the rotations in the file from the schedule
-# "include": include only the rotations in the file
-# null: deactivate function
-rotation_filter_variable = null
-
-# maximum number of days to simulate, if not set simulate entire schedule
-#days = 10
-
-# set minimum allowed state of charge when leaving
-# distinguish between depot and opportunity station
-desired_soc_deps = 1.0
-desired_soc_opps = 0.8
-
-# Preferred charging type. Options: depb, oppb (default: oppb)
-=======
 ##### Physical setup of environment #####
 ### Parametrization of the physical setup ###
 # Preferred charging type. Options: depb, oppb (default: depb)
->>>>>>> 22d9a2b6
 preferred_charging_type = oppb
 # Default max power [kW] of grid connectors at depot and opp stations,
 # Individual gc_power per gc can be defined in electrified stations
@@ -114,4 +84,9 @@
 signal_time_dif = 10
 # Show estimated time to finish simulation after each step. Not recommended for fast computations
 # (default: false)
-eta = false+eta = false
+# rotation filter variable, options:
+# "exclude": exclude the rotations in the file from the schedule
+# "include": include only the rotations in the file
+# null: deactivate function
+rotation_filter_variable = null
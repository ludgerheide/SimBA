--- conflicted
+++ resolved
@@ -1,9 +1,5 @@
 import pytest
-<<<<<<< HEAD
-from tests.test_schedule import basic_run
-=======
 from tests.test_schedule import BasicSchedule
->>>>>>> 59208e5e
 from tests.conftest import example_root
 from datetime import datetime
 import pandas as pd
@@ -18,11 +14,7 @@
 
         :param tmp_path: pytest fixture to create a temporary path
         """
-<<<<<<< HEAD
-        schedule, scenario, _ = basic_run()
-=======
         schedule, scenario, _ = BasicSchedule().basic_run()
->>>>>>> 59208e5e
         trip = next(iter(schedule.rotations.values())).trips.pop(0)
         consumption = trip.__class__.consumption
         consumption.temperatures_by_hour = {hour: hour * 2 - 15 for hour in range(0, 24)}

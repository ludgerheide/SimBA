import datetime
from argparse import Namespace
from copy import deepcopy
from datetime import timedelta, datetime # noqa
import pytest
import sys
import spice_ev.scenario as scenario
from spice_ev.util import set_options_from_config

from simba.simulate import pre_simulation
from tests.conftest import example_root, file_root
from tests.helpers import generate_basic_schedule
from simba import consumption, rotation, schedule, trip, util


mandatory_args = {
    "min_recharge_deps_oppb": 0,
    "min_recharge_deps_depb": 0,
    "gc_power_opps": 1000,
    "gc_power_deps": 1000,
    "cs_power_opps": 100,
    "cs_power_deps_depb": 50,
    "cs_power_deps_oppb": 150
}


class TestSchedule:
    temperature_path = example_root / 'default_temp_winter.csv'
    lol_path = example_root / 'default_level_of_loading_over_day.csv'

    with open(example_root / "electrified_stations.json", "r", encoding='utf-8') as file:
        electrified_stations = util.uncomment_json_file(file)

    with open(example_root / "vehicle_types.json", "r", encoding='utf-8') as file:
        vehicle_types = util.uncomment_json_file(file)

    def basic_run(self):
        """Returns a schedule, scenario and args after running SimBA.
        :return: schedule, scenario, args
        """
        # set the system variables to imitate the console call with the config argument.
        # first element has to be set to something or error is thrown
        sys.argv = ["foo", "--config", str(example_root / "simba.cfg")]
        args = util.get_args()
        args.config = example_root / "simba.cfg"
        args.days = None
        args.seed = 5
        set_options_from_config(args, verbose=False)
        args.ALLOW_NEGATIVE_SOC = True
        args.attach_vehicle_soc = True

        sched = pre_simulation(args)
        scen = sched.run(args)
        return sched, scen, args

    def test_mandatory_options_exit(self):
        """
        Check if the schedule creation properly throws an error in case of missing mandatory options
        """
        args = mandatory_args.copy()
        for key in mandatory_args.keys():
            value = args.pop(key)
            with pytest.raises(Exception):
                # schedule creation without mandatory arg
                schedule.Schedule(self.vehicle_types, self.electrified_stations, **args)
            args[key] = value

    def test_station_data_reading(self):
        """ Test if the reading of the geo station data works and outputs warnings in
        case the data was problematic, e.g. not numeric or not existent"""
        path_to_trips = example_root / "trips_example.csv"

        trip.Trip.consumption = consumption.Consumption(
            self.vehicle_types, outside_temperatures=self.temperature_path,
            level_of_loading_over_day=self.lol_path)

        path_to_all_station_data = example_root / "all_stations.csv"
        generated_schedule = schedule.Schedule.from_csv(
            path_to_trips, self.vehicle_types, self.electrified_stations, **mandatory_args,
            station_data_path=path_to_all_station_data)
        assert generated_schedule.station_data is not None

        # check if reading a non valid station.csv throws warnings
        with pytest.warns(Warning) as record:
            path_to_all_station_data = file_root / "not_existent_file"
            schedule.Schedule.from_csv(
                path_to_trips, self.vehicle_types, self.electrified_stations, **mandatory_args,
                station_data_path=path_to_all_station_data)
            assert len(record) == 1

            path_to_all_station_data = file_root / "not_numeric_stations.csv"
            schedule.Schedule.from_csv(
                path_to_trips, self.vehicle_types, self.electrified_stations, **mandatory_args,
                station_data_path=path_to_all_station_data)
            assert len(record) == 2

    def test_basic_run(self):
        """ Check if running a basic example works and if a scenario object is returned
        """
        sched, scen, args = self.basic_run()
        assert type(scen) is scenario.Scenario

    def test_assign_vehicles(self):
        """ Test if assigning vehicles works as intended.

        Use a trips csv with two rotations ("1","2") a day apart.
        SimBA should assign the same vehicle to both of them.
        Rotation "3" starts shortly after "2" and should be a new vehicle.
        """

        trip.Trip.consumption = consumption.Consumption(self.vehicle_types,
                                                        outside_temperatures=self.temperature_path,
                                                        level_of_loading_over_day=self.lol_path)

        path_to_trips = file_root / "trips_assign_vehicles.csv"
        generated_schedule = schedule.Schedule.from_csv(
            path_to_trips, self.vehicle_types, self.electrified_stations, **mandatory_args)
        generated_schedule.assign_vehicles()
        gen_rotations = generated_schedule.rotations
        assert gen_rotations["1"].vehicle_id == gen_rotations["2"].vehicle_id
        assert gen_rotations["1"].vehicle_id != gen_rotations["3"].vehicle_id

    def test_calculate_consumption(self):
        """ Test if calling the consumption calculation works
        """
        # Changing self.vehicle_types can propagate to other tests
        vehicle_types = deepcopy(self.vehicle_types)
        trip.Trip.consumption = consumption.Consumption(
            vehicle_types, outside_temperatures=self.temperature_path,
            level_of_loading_over_day=self.lol_path)

        path_to_trips = file_root / "trips_assign_vehicles.csv"
        generated_schedule = schedule.Schedule.from_csv(
            path_to_trips, vehicle_types, self.electrified_stations, **mandatory_args)

        # set mileage to a constant
        mileage = 10
        for v_typ in generated_schedule.vehicle_types.values():
            for charge_typ in v_typ.values():
                charge_typ['mileage'] = mileage
        calc_consumption = generated_schedule.calculate_consumption()
        # set mileage to half of the previous constant
        for v_typ in generated_schedule.vehicle_types.values():
            for charge_typ in v_typ.values():
                charge_typ['mileage'] = mileage / 2
        assert calc_consumption == generated_schedule.calculate_consumption() * 2

    def test_get_common_stations(self):
        """Test if getting common_stations works. Rotation 1 is on the first day, rotation 2 and 3
        on the second day. rotation 1 should not share any stations with other rotations and
        2 and 3 are almost simultaneous.
        """
        trip.Trip.consumption = consumption.Consumption(
            self.vehicle_types, outside_temperatures=self.temperature_path,
            level_of_loading_over_day=self.lol_path)

        path_to_trips = file_root / "trips_assign_vehicles.csv"
        generated_schedule = schedule.Schedule.from_csv(
            path_to_trips, self.vehicle_types, self.electrified_stations, **mandatory_args)

        common_stations = generated_schedule.get_common_stations(only_opps=False)
        assert len(common_stations["1"]) == 0
        assert len(common_stations["2"]) == 1
        assert len(common_stations["3"]) == 1
        assert '3' in (common_stations["2"])
        assert '2' in (common_stations["3"])

    def test_get_negative_rotations(self):
        """Check if rotation '11' with negative SOCs is found """
        # make use of the test_run() which has to return schedule and scenario object
        sched, scen, args = self.basic_run()
        for rot in sched.rotations.values():
            for t in rot.trips:
                t.distance = 0.01
        sched.rotations["11"].trips[-1].distance = 99_999
        sched.calculate_consumption()
        scen = sched.run(args)
        neg_rots = sched.get_negative_rotations(scen)
        assert ['11'] == neg_rots

    def test_rotation_filter(self, tmp_path):
        s = schedule.Schedule(self.vehicle_types, self.electrified_stations, **mandatory_args)
        args = Namespace(**{
            "rotation_filter_variable": None,
            "rotation_filter": None,
        })
        # add dummy rotations
        s.rotations = {
            str(i): rotation.Rotation(id=str(i), vehicle_type="", schedule=None)
            for i in range(6)
        }
        s.original_rotations = deepcopy(s.rotations)
        # filtering disabled
        args.rotation_filter_variable = None
        s.rotation_filter(args)
        assert s.rotations.keys() == s.original_rotations.keys()

        # filtering not disabled, but neither file nor list given -> warning
        args.rotation_filter_variable = "include"
        args.rotation_filter = None
        with pytest.warns(UserWarning):
            s.rotation_filter(args)
        assert s.rotations.keys() == s.original_rotations.keys()

        # filter file not found -> warning
        args.rotation_filter = tmp_path / "filter.txt"
        with pytest.warns(UserWarning):
            s.rotation_filter(args)
        assert s.rotations.keys() == s.original_rotations.keys()

        # filter (include) from JSON file
        args.rotation_filter.write_text("3 \n 4\n16")
        s.rotation_filter(args)
        assert sorted(s.rotations.keys()) == ['3', '4']

        # filter (exclude) from given list
        args.rotation_filter_variable = "exclude"
        args.rotation_filter = None
        s.rotations = deepcopy(s.original_rotations)
        s.rotation_filter(args, rf_list=['3', '4'])
        assert sorted(s.rotations.keys()) == ['0', '1', '2', '5']

        # filter (include) from integer list
        s.rotations = deepcopy(s.original_rotations)
        args.rotation_filter_variable = "include"
        s.rotation_filter(args, rf_list=[3, 4])
        assert sorted(s.rotations.keys()) == ['3', '4']

        # filter nothing
        s.rotations = deepcopy(s.original_rotations)
        args.rotation_filter = tmp_path / "filter.txt"
        args.rotation_filter.write_text('')
        args.rotation_filter_variable = "exclude"
        s.rotation_filter(args, rf_list=[])
        assert s.rotations.keys() == s.original_rotations.keys()

        # filter all (is this intended?)
        args.rotation_filter_variable = "include"
        s.rotation_filter(args, rf_list=[])
        assert not s.rotations

    def test_scenario_with_feed_in(self):
        """ Check if running a example with an extended electrified stations file
         with feed in, external load and battery works and if a scenario object is returned"""

        path_to_trips = example_root / "trips_example.csv"
        sys.argv = ["foo", "--config", str(example_root / "simba.cfg")]
        args = util.get_args()
        args.config = example_root / "simba.cfg"
        electrified_stations_path = example_root / "electrified_stations.json"
        args.electrified_stations = electrified_stations_path
        with open(electrified_stations_path, "r", encoding='utf-8') as file:
            electrified_stations = util.uncomment_json_file(file)

        args.days = None
        args.seed = 5

        trip.Trip.consumption = consumption.Consumption(
            self.vehicle_types, outside_temperatures=self.temperature_path,
            level_of_loading_over_day=self.lol_path)

        path_to_all_station_data = example_root / "all_stations.csv"
        generated_schedule = schedule.Schedule.from_csv(
            path_to_trips, self.vehicle_types, electrified_stations, **mandatory_args,
            station_data_path=path_to_all_station_data)

        set_options_from_config(args, verbose=False)
        args.ALLOW_NEGATIVE_SOC = True
        args.attach_vehicle_soc = True
        scen = generated_schedule.generate_scenario(args)
        assert "Station-0" in scen.components.photovoltaics
        assert "Station-3" in scen.components.photovoltaics
        assert "Station-0 storage" in scen.components.batteries
        assert scen.components.batteries["Station-0 storage"].capacity == 300
        assert scen.components.batteries["Station-0 storage"].efficiency == 0.95
        assert scen.components.batteries["Station-0 storage"].min_charging_power == 0
        scen = generated_schedule.run(args)
        assert type(scen) is scenario.Scenario

        with open(electrified_stations_path, "r", encoding='utf-8') as file:
            electrified_stations = util.uncomment_json_file(file)

        electrified_stations["Station-0"]["energy_feed_in"]["csv_file"] = file_root / "notafile"
        electrified_stations["Station-0"]["external_load"]["csv_file"] = file_root / "notafile"
        generated_schedule = schedule.Schedule.from_csv(
            path_to_trips, self.vehicle_types, electrified_stations, **mandatory_args,
            station_data_path=path_to_all_station_data)

        set_options_from_config(args, verbose=False)

        # check that 2 user warnings are put out for missing files and an error is thrown
        with pytest.warns(Warning) as record:
            try:
                scen = generated_schedule.generate_scenario(args)
            except FileNotFoundError:
                user_warning_count = sum([1 for warning in record.list
                                          if warning.category == UserWarning])
                assert user_warning_count == 3
            else:
                assert 0, "No error despite wrong file paths"

    def test_schedule_from_csv(self):
        generated_schedule = generate_basic_schedule()
        assert len(generated_schedule.rotations) == 8
        assert type(generated_schedule) is schedule.Schedule

    def test_consistency(self):
        sched = generate_basic_schedule()
        # check if no error is thrown in the basic case
        assert len(schedule.Schedule.check_consistency(sched)) == 0

        error = "Trip time is negative"
        sched = generate_basic_schedule()
        faulty_rot = list(sched.rotations.values())[0]
        faulty_trip = faulty_rot.trips[0]
        # create error through moving trip arrival 1 day before departure
        faulty_trip.arrival_time = faulty_trip.departure_time - timedelta(days=1)
        assert schedule.Schedule.check_consistency(sched)["1"] == error

        error = "Break time is negative"
        sched = generate_basic_schedule()
        faulty_rot = list(sched.rotations.values())[0]
        faulty_trip = faulty_rot.trips[1]
        # create error through moving trip departure before last arrival
        faulty_trip.departure_time = faulty_rot.trips[0].arrival_time-timedelta(minutes=1)
        assert schedule.Schedule.check_consistency(sched)["1"] == error

        error = "Trips are not sequential"
        sched = generate_basic_schedule()
        faulty_rot = list(sched.rotations.values())[0]
        faulty_rot.trips[1].arrival_name = "foo"
        faulty_rot.trips[0].departure_name = "bar"
        assert schedule.Schedule.check_consistency(sched)["1"] == error

        error = "Start and end of rotation differ"
        sched = generate_basic_schedule()
        faulty_rot = list(sched.rotations.values())[0]
        departure_trip = list(faulty_rot.trips)[0]
        departure_trip.departure_name = "foo"
        faulty_rot.trips[-1].arrival_name = "bar"
        assert schedule.Schedule.check_consistency(sched)["1"] == error

        error = "Rotation data differs from trips data"

        # check arrival data in rotation
        sched = generate_basic_schedule()
        faulty_rot = list(sched.rotations.values())[0]
        faulty_rot.trips[-1].arrival_name = "foo"
        faulty_rot.trips[0].departure_name = "foo"
        faulty_rot.arrival_name = "bar"
        assert schedule.Schedule.check_consistency(sched)["1"] == error

        sched = generate_basic_schedule()
        faulty_rot = list(sched.rotations.values())[0]
        arrival_trip = faulty_rot.trips[-1]
        faulty_rot.arrival_time = arrival_trip.arrival_time - timedelta(minutes=1)
        assert schedule.Schedule.check_consistency(sched)["1"] == error

        # check departure data in rotation
        sched = generate_basic_schedule()
        faulty_rot = list(sched.rotations.values())[0]
        faulty_rot.trips[-1].arrival_name = "foo"
        faulty_rot.trips[0].departure_name = "foo"
        faulty_rot.departure_name = "bar"
        assert schedule.Schedule.check_consistency(sched)["1"] == error

        sched = generate_basic_schedule()
        faulty_rot = list(sched.rotations.values())[0]
        departure_trip = faulty_rot.trips[0]
        faulty_rot.departure_time = departure_trip.departure_time - timedelta(minutes=1)
        assert schedule.Schedule.check_consistency(sched)["1"] == error

    def test_peak_load_window(self):
        # generate events to lower GC max power during peak load windows
        # setup basic schedule (reuse during test)
        generated_schedule = generate_basic_schedule()
        sys.argv = ["foo", "--config", str(example_root / "simba.cfg")]
        args = util.get_args()
        for station in generated_schedule.stations.values():
            station["gc_power"] = 1000
            station.pop("peak_load_window_power", None)

        def count_max_power_events(scenario):
            # count how many grid operator events (re)set GC max_power
            return sum([e.max_power is not None for e in scenario.events.grid_operator_signals])

        # no time windows
        args.time_windows = None
        scenario = generated_schedule.generate_scenario(args)
        assert count_max_power_events(scenario) == 0

        # wrong time windows file
        args.time_windows = "does-not-exist"
        with pytest.warns(UserWarning):
            generated_schedule.generate_scenario(args)  # warning, no events

        # example time windows, but no corresponding grid operators
        args.time_windows = example_root / "time_windows.json"
        for station in generated_schedule.stations.values():
            station["grid_operator"] = "wrong-operator"
        with pytest.warns(UserWarning):
            scenario = generated_schedule.generate_scenario(args)
        # reset grid operator
        for station in generated_schedule.stations.values():
            station["grid_operator"] = "default_grid_operator"
        assert count_max_power_events(scenario) == 0

        # reduced power too high
        args.peak_load_window_power_deps = 10000
        args.peak_load_window_power_opps = 10000
        with pytest.warns(UserWarning):
            scenario = generated_schedule.generate_scenario(args)
        assert count_max_power_events(scenario) == 0

        # test reduced power events
        args.peak_load_window_power_deps = 10
        args.peak_load_window_power_opps = 10
        scenario = generated_schedule.generate_scenario(args)
        assert count_max_power_events(scenario) == 8

        # test that max_power is actually reduced during simulation
        args.time_windows = None
        basic_run = generated_schedule.run(args)
        args.time_windows = example_root / "time_windows.json"
        args.peak_load_window_power_deps = 75
        args.peak_load_window_power_opps = 75
        reduced_run = generated_schedule.run(args)

        window_start = datetime(year=2022, month=3, day=8, hour=3, minute=0)
        window_end = datetime(year=2022, month=3, day=8, hour=4, minute=55)
        start_index = (window_start - scenario.start_time) // scenario.interval
        end_index = (window_end - scenario.start_time) // scenario.interval
        idx_slice = slice(start_index, end_index, 1)
        timeseries_no_reduction = getattr(basic_run, "Station-0_timeseries")
        sum_grid_power_no_red = -sum(timeseries_no_reduction["grid supply [kW]"][idx_slice])
        timeseries_with_reduction = getattr(reduced_run, "Station-0_timeseries")
<<<<<<< HEAD
        sum_grid_power_with_red = -sum(timeseries_with_reduction["grid supply [kW]"])
        assert sum_grid_power_no_red > sum_grid_power_with_red

    def test_generate_price_lists(self):
        # setup basic schedule
        generated_schedule = generate_basic_schedule()
        sys.argv = ["", "--config", str(example_root / "simba.cfg")]
        args = util.get_args()
        # only test individual price CSV and random price generation
        args.include_price_csv = None
        # Station-0: all options
        generated_schedule.stations["Station-0"]["price_csv"] = {
            "csv_file": example_root / "price_timeseries.csv",
            "start_time": "2022-03-07 00:00:00",
            "step_duration_s": 21600,
            "column": "price",
            "factor": 2
        }
        # Station-3: minimal options (only CSV path)
        generated_schedule.stations["Station-3"]["price_csv"] = {
            "csv_file": example_root / "price_timeseries.csv"
        }
        # Station-10: wrong option (wrong CSV file)
        generated_schedule.stations["Station-10"]["price_csv"] = {
            "csv_file": example_root / "does-not-exist.csv"
        }
        # Station-21: start after end of schedule
        generated_schedule.stations["Station-21"]["price_csv"] = {
            "csv_file": example_root / "price_timeseries.csv",
            "start_time": "3333-03-03 00:00:00",
            "step_duration_s": 3600
        }
        scenario = generated_schedule.generate_scenario(args)
        events = [e for e in scenario.events.grid_operator_signals if e.cost is not None]
        events_by_gc = {
            gc: [e for e in events if e.grid_connector_id == gc]
            for gc in generated_schedule.stations.keys()}
        assert len(events_by_gc["Station-0"]) > 0
        # first entry is 0.07995, factor is 2
        assert events_by_gc["Station-0"][0].cost["value"] == 0.1599
        assert len(events_by_gc["Station-3"]) > 0
        # default factor of 1
        assert events_by_gc["Station-3"][0].cost["value"] == 0.07995
        # wrong file: no events
        assert len(events_by_gc["Station-10"]) == 0
        # after scenario: no events
        assert len(events_by_gc["Station-21"]) == 0

        # run schedule and check prices
        # example scenario covers 20:16 - 04:59
        scenario = generated_schedule.run(args)
        # Station-0: price change every 6h, starting midnight => one price change at midnight
        assert set(scenario.prices["Station-0"]) == {0.34856, 0.45592}
        assert scenario.prices["Station-0"][223:225] == [0.34856, 0.45592]
        # Station-3: price change every hour, starting 04:00 (from csv timestamp)
        # => 8 price changes
        assert len(set(scenario.prices["Station-3"])) == 9
        # same price for last 59 minutes
        assert set(scenario.prices["Station-3"][-59:]) == {0.19496}
=======
        sum_grid_power_with_red = -sum(timeseries_with_reduction["grid supply [kW]"][idx_slice])
        assert sum_grid_power_no_red > sum_grid_power_with_red
>>>>>>> 29642618
<|MERGE_RESOLUTION|>--- conflicted
+++ resolved
@@ -434,8 +434,7 @@
         timeseries_no_reduction = getattr(basic_run, "Station-0_timeseries")
         sum_grid_power_no_red = -sum(timeseries_no_reduction["grid supply [kW]"][idx_slice])
         timeseries_with_reduction = getattr(reduced_run, "Station-0_timeseries")
-<<<<<<< HEAD
-        sum_grid_power_with_red = -sum(timeseries_with_reduction["grid supply [kW]"])
+        sum_grid_power_with_red = -sum(timeseries_with_reduction["grid supply [kW]"][idx_slice])
         assert sum_grid_power_no_red > sum_grid_power_with_red
 
     def test_generate_price_lists(self):
@@ -493,8 +492,4 @@
         # => 8 price changes
         assert len(set(scenario.prices["Station-3"])) == 9
         # same price for last 59 minutes
-        assert set(scenario.prices["Station-3"][-59:]) == {0.19496}
-=======
-        sum_grid_power_with_red = -sum(timeseries_with_reduction["grid supply [kW]"][idx_slice])
-        assert sum_grid_power_no_red > sum_grid_power_with_red
->>>>>>> 29642618
+        assert set(scenario.prices["Station-3"][-59:]) == {0.19496}
import math
from argparse import Namespace
from copy import deepcopy
from datetime import timedelta, datetime # noqa
import pytest
import sys
import spice_ev.scenario as scenario

from simba.simulate import pre_simulation
from spice_ev.events import VehicleEvent
from tests.conftest import example_root, file_root
from tests.helpers import generate_basic_schedule
from simba import rotation, schedule, util
from simba.data_container import DataContainer

mandatory_args = {
    "min_recharge_deps_oppb": 1,
    "min_recharge_deps_depb": 1,
    "gc_power_opps": 1000,
    "gc_power_deps": 1000,
    "cs_power_opps": 100,
    "cs_power_deps_depb": 50,
    "cs_power_deps_oppb": 150,
}


class BasicSchedule:
    temperature_path = example_root / 'default_temp_winter.csv'
    lol_path = example_root / 'default_level_of_loading_over_day.csv'
    vehicle_types_path = example_root / "vehicle_types.json"
    electrified_stations_path = example_root / "electrified_stations.json"
    path_to_all_station_data = example_root / "all_stations.csv"

    @pytest.fixture
    def default_schedule_arguments(self):
        arguments = {"vehicle_types_path": self.vehicle_types_path,
                     "electrified_stations_path": self.electrified_stations_path,
                     "station_data_path": self.path_to_all_station_data,
                     "outside_temperature_over_day_path": self.temperature_path,
                     "level_of_loading_over_day_path": self.lol_path
                     }
        return arguments

    def basic_run(self):
        """Returns a schedule, scenario and args after running SimBA from config.
        :return: schedule, scenario, args
        """
        # set the system variables to imitate the console call with the config argument.
        # first element has to be set to something or error is thrown
        sys.argv = ["foo", "--config", str(example_root / "simba.cfg")]
        args = util.get_args()

        data_container = DataContainer().fill_with_args(args)
        first_trip = min([t["arrival_time"] for t in data_container.trip_data])
        data_container.trip_data = [t for t in data_container.trip_data
                                    if t["arrival_time"] - first_trip < timedelta(hours=10)]
        sched, args = pre_simulation(args, data_container)
        scen = sched.run(args)
        return sched, scen, args


class TestSchedule(BasicSchedule):

    def test_timestep(self):
        # Get the parser from util. This way the test is directly coupled to the parser arguments
        sys.argv = ["foo", "--config", str(example_root / "simba.cfg")]
        args = util.get_args()
        data_container = DataContainer().fill_with_args(args)

        assert args.interval == 1

        # Reduce rotations to increase simulation / test speed
        some_rotation = data_container.trip_data[0]["rotation_id"]
        data_container.trip_data = [trip_dict for trip_dict in data_container.trip_data
                                    if trip_dict["rotation_id"] == some_rotation]

        first_trip = None
        last_trip = None
        for trip in data_container.trip_data:
            if first_trip is None or trip["departure_time"] < first_trip["departure_time"]:
                first_trip = trip
            if last_trip is None or trip["arrival_time"] > last_trip["arrival_time"]:
                last_trip = trip

        # Make sure the duration is not an integer multiple of interval
        first_trip["departure_time"] -= timedelta(minutes=1)
        first_trip["departure_time"] = first_trip["departure_time"].replace(second=0)
        last_trip["arrival_time"] += timedelta(minutes=1)
        last_trip["arrival_time"] = last_trip["arrival_time"].replace(second=30)
        duration_in_s = (last_trip["arrival_time"] - first_trip["departure_time"]).total_seconds()
        assert duration_in_s % (args.interval * 60) != 0

        n_steps = math.ceil((duration_in_s + args.signal_time_dif * 60) / (args.interval * 60)) + 1
        sched, args = pre_simulation(args, data_container)
        scenario = sched.generate_scenario(args)
        assert n_steps == scenario.n_intervals
        scenario.run("distributed", vars(args).copy())
        assert scenario.strat.current_time >= last_trip["arrival_time"]
        assert all(
            not isinstance(e, VehicleEvent) for e in scenario.strat.world_state.future_events)

        # Make sure that if the last step would not have been simulated,
        # a vehicle_event would still be up for simulation
        scenario = sched.generate_scenario(args)
        scenario.n_intervals -= 1
        scenario.run("distributed", vars(args).copy())
        assert scenario.strat.current_time < last_trip["arrival_time"]
        assert any(isinstance(e, VehicleEvent) for e in scenario.strat.world_state.future_events)

    def test_mandatory_options_exit(self):
        """
        Check if the schedule creation properly throws an error in case of missing mandatory options
        """
        sys.argv = ["foo", "--config", str(example_root / "simba.cfg")]
        args = util.get_args()
        data_container = DataContainer().fill_with_args(args)

        for key in mandatory_args.keys():
            args = util.get_args()
            args.__delattr__(key)
            with pytest.raises(Exception):
                # schedule creation without mandatory arg
                schedule.Schedule.from_datacontainer(data_container, args)

    def test_station_data_reading(self, caplog):
        """ Test if the reading of the geo station data works and outputs warnings in
        case the data was problematic, e.g. not numeric or not existent

        :param caplog: pytest fixture to capture logging
        """
        sys.argv = ["foo", "--config", str(example_root / "simba.cfg")]
        args = util.get_args()
        data_container = DataContainer().fill_with_args(args)

        generated_schedule, args = pre_simulation(args, data_container)
        assert generated_schedule.station_data is not None

        # check if reading a non valid station.csv throws warnings
        args.station_data_path = file_root / "not_existent_file"
        with pytest.raises(FileNotFoundError):
            data_container = DataContainer().fill_with_args(args)

        args.station_data_path = file_root / "not_numeric_stations.csv"
        with pytest.raises(ValueError):
            data_container = DataContainer().fill_with_args(args)

    def test_basic_run(self):
        """ Check if running a basic example works and if a scenario object is returned
        """
        sched, scen, args = self.basic_run()
        assert type(scen) is scenario.Scenario

    def test_assign_vehicles_fixed_recharge(self):
        """ Test if assigning vehicles works as intended using the fixed_recharge strategy
        """

        sys.argv = ["foo", "--config", str(example_root / "simba.cfg")]
        args = util.get_args()
        args.min_recharge_deps_oppb = 1
        args.min_recharge_deps_depb = 1
        args.input_schedule = file_root / "trips_assign_vehicles_extended.csv"
        data_container = DataContainer().fill_with_args(args)

        generated_schedule, args = pre_simulation(args, data_container)

<<<<<<< HEAD
=======
        path_to_trips = file_root / "trips_assign_vehicles_extended.csv"
        generated_schedule = schedule.Schedule.from_csv(
            path_to_trips, self.vehicle_types, self.electrified_stations, **mandatory_args)
        generated_schedule.calculate_consumption()
>>>>>>> d92aec6f
        all_rotations = [r for r in generated_schedule.rotations]
        args.assign_strategy = "fixed_recharge"
        generated_schedule.assign_vehicles(args)
        gen_rotations = generated_schedule.rotations
        vehicle_ids = {rot.vehicle_id for key, rot in gen_rotations.items()}
        assert len(vehicle_ids) == 6

        # only check the first day
        for r in all_rotations:
            if "_2" in r or "_3" in r:
                del generated_schedule.rotations[r]

        args.assign_strategy = "fixed_recharge"
        generated_schedule.assign_vehicles(args)
        gen_rotations = generated_schedule.rotations
        vehicle_ids = {rot.vehicle_id for key, rot in gen_rotations.items()}

        assert len(vehicle_ids) == 4

        # Assertions based on the following output  / graphic
        # day 1
        # two opp rotations which would match but min recharge does not allow same vehicle
        # assignment
        assert gen_rotations["1_1"].vehicle_id != gen_rotations["2_1"].vehicle_id
        # longer rotation which cant be serviced by the previous
        assert gen_rotations["3_1a"].vehicle_id != gen_rotations["1_1"].vehicle_id
        assert gen_rotations["3_1a"].vehicle_id != gen_rotations["2_1"].vehicle_id

        assert gen_rotations["3_1b"].vehicle_id == gen_rotations["2_1"].vehicle_id
        assert gen_rotations["3_1c"].vehicle_id == gen_rotations["1_1"].vehicle_id
        assert gen_rotations["3_1d"].vehicle_id == gen_rotations["3_1a"].vehicle_id
        # depot Rotation
        assert gen_rotations["4_1"].vehicle_id == gen_rotations["5_1"].vehicle_id

    def test_assign_vehicles_adaptive(self):
        """ Test if assigning vehicles works as intended using the adaptive strategy
        """
        sys.argv = ["foo", "--config", str(example_root / "simba.cfg")]
        args = util.get_args()
        args.input_schedule = file_root / "trips_assign_vehicles_extended.csv"
        data_container = DataContainer().fill_with_args(args)

        generated_schedule, args = pre_simulation(args, data_container)

        args = Namespace(**{"desired_soc_deps": 1})
        args.assign_strategy = None
        generated_schedule.assign_vehicles(args)
        gen_rotations = generated_schedule.rotations
        vehicle_ids = {rot.vehicle_id for key, rot in gen_rotations.items()}
        assert len(vehicle_ids) == 4

        # Assertions based on the following output  / graphic
        # https://github.com/rl-institut/SimBA/pull/177#issuecomment-2066447393
        # day 1
        # two opp rotations which match
        assert gen_rotations["1_1"].vehicle_id == gen_rotations["2_1"].vehicle_id
        # longer rotation which cant be serviced by the previous
        assert gen_rotations["3_1a"].vehicle_id != gen_rotations["1_1"].vehicle_id
        assert gen_rotations["3_1b"].vehicle_id == gen_rotations["1_1"].vehicle_id
        assert gen_rotations["3_1c"].vehicle_id == gen_rotations["1_1"].vehicle_id
        # first vehicle charged enough
        assert gen_rotations["3_1d"].vehicle_id == gen_rotations["3_1a"].vehicle_id
        # depot Rotation
        assert gen_rotations["4_1"].vehicle_id == gen_rotations["5_1"].vehicle_id
        # day 2
        # Identical rotation to 1_1 and 1_2 --> same assignments
        assert gen_rotations["1_2"].vehicle_id == gen_rotations["1_1"].vehicle_id
        assert gen_rotations["2_2"].vehicle_id == gen_rotations["1_1"].vehicle_id
        # 3_2a starts a little after 2_2 ended. But soc does not allow for the same vehicle
        assert gen_rotations["3_2a"].vehicle_id != gen_rotations["1_1"].vehicle_id
        # depot rotations which barely allow for the same vehicle with the final soc at almost 0%
        assert gen_rotations["4_2"].vehicle_id == gen_rotations["5_2"].vehicle_id
        # day 3
        # vehicle of 6_3 ends with enough soc and can also charge soc enough for 7_3a
        assert gen_rotations["6_3a"].vehicle_id == gen_rotations["7_3a"].vehicle_id
        # opportunity 6_3b ends in negative soc. The extra charge is bigger than the consumption of
        # 7_3b therefore it is used again. In this case this leads to a negative rotation 7_3b.
        # This is allowed since fixing 6_3b will also fix 7_3b.
        assert gen_rotations["6_3b"].vehicle_id == gen_rotations["7_3b"].vehicle_id

        # depot rotations are not assigned when their charged energy is above the next rotations
        # energy consumption, but only when they reach a soc which is enough or full
        assert gen_rotations["6_3c"].vehicle_id != gen_rotations["7_3c"].vehicle_id
        assert gen_rotations["6_3c"].vehicle_id == gen_rotations["8_3c"].vehicle_id

    def test_calculate_consumption(self, default_schedule_arguments):
        """ Test if calling the consumption calculation works

        :param default_schedule_arguments: basic arguments the schedule needs for creation
        """
        sys.argv = ["foo", "--config", str(example_root / "simba.cfg")]
        args = util.get_args()
        args.input_schedule = file_root / "trips_assign_vehicles.csv"
        data_container = DataContainer().fill_with_args(args)

        generated_schedule, args = pre_simulation(args, data_container)

        # set mileage to a constant
        mileage = 10
        for v_typ in generated_schedule.vehicle_types.values():
            for charge_typ in v_typ.values():
                charge_typ['mileage'] = mileage
        calc_consumption = generated_schedule.calculate_consumption()
        # set mileage to half of the previous constant
        for v_typ in generated_schedule.vehicle_types.values():
            for charge_typ in v_typ.values():
                charge_typ['mileage'] = mileage / 2
        assert calc_consumption == generated_schedule.calculate_consumption() * 2

    def test_get_common_stations(self, default_schedule_arguments):
        """Test if getting common_stations works. Rotation 1 is on the first day, rotation 2 and 3
        on the second day. rotation 1 should not share any stations with other rotations and
        2 and 3 are almost simultaneous.

        :param default_schedule_arguments: basic arguments the schedule needs for creation
        """
        sys.argv = ["foo", "--config", str(example_root / "simba.cfg")]
        args = util.get_args()
        args.input_schedule = file_root / "trips_assign_vehicles.csv"
        data_container = DataContainer().fill_with_args(args)
        generated_schedule, args = pre_simulation(args, data_container)

        common_stations = generated_schedule.get_common_stations(only_opps=False)
        assert len(common_stations["1"]) == 0
        assert len(common_stations["2"]) == 1
        assert len(common_stations["3"]) == 1
        assert '3' in (common_stations["2"])
        assert '2' in (common_stations["3"])

    def test_get_negative_rotations(self):
        """Check if rotation '11' with negative SOCs is found """
        # make use of the test_run() which has to return schedule and scenario object
        sched, scen, args = self.basic_run()
        for rot in sched.rotations.values():
            for t in rot.trips:
                t.distance = 0.01
        sched.rotations["1"].trips[-1].distance = 99_999
        sched.calculate_consumption()
        scen = sched.run(args)
        neg_rots = sched.get_negative_rotations(scen)
        assert ['1'] == neg_rots

    def test_rotation_filter(self, tmp_path):
        sys.argv = ["foo", "--config", str(example_root / "simba.cfg")]
        args = util.get_args()
        args.input_schedule = file_root / "trips_assign_vehicles.csv"
        data_container = DataContainer().fill_with_args(args)

        s, args = pre_simulation(args, data_container)

        args = Namespace(**{
            "rotation_filter_variable": None,
            "rotation_filter": None,
        })
        # add dummy rotations
        s.rotations = {
            str(i): rotation.Rotation(id=str(i), vehicle_type="", schedule=None)
            for i in range(6)
        }
        s.original_rotations = deepcopy(s.rotations)
        # filtering disabled
        args.rotation_filter_variable = None
        s.rotation_filter(args)
        assert s.rotations.keys() == s.original_rotations.keys()

        # filtering not disabled, but neither file nor list given -> warning
        args.rotation_filter_variable = "include"
        args.rotation_filter = None
        with pytest.warns(UserWarning):
            s.rotation_filter(args)
        assert s.rotations.keys() == s.original_rotations.keys()

        # filter file not found -> warning
        args.rotation_filter = tmp_path / "filter.txt"
        with pytest.warns(UserWarning):
            s.rotation_filter(args)
        assert s.rotations.keys() == s.original_rotations.keys()

        # filter (include) from JSON file
        args.rotation_filter.write_text("3 \n 4\n16")
        s.rotation_filter(args)
        assert sorted(s.rotations.keys()) == ['3', '4']

        # filter (exclude) from given list
        args.rotation_filter_variable = "exclude"
        args.rotation_filter = None
        s.rotations = deepcopy(s.original_rotations)
        s.rotation_filter(args, rf_list=['3', '4'])
        assert sorted(s.rotations.keys()) == ['0', '1', '2', '5']

        # filter (include) from integer list
        s.rotations = deepcopy(s.original_rotations)
        args.rotation_filter_variable = "include"
        s.rotation_filter(args, rf_list=[3, 4])
        assert sorted(s.rotations.keys()) == ['3', '4']

        # filter nothing
        s.rotations = deepcopy(s.original_rotations)
        args.rotation_filter = tmp_path / "filter.txt"
        args.rotation_filter.write_text('')
        args.rotation_filter_variable = "exclude"
        s.rotation_filter(args, rf_list=[])
        assert s.rotations.keys() == s.original_rotations.keys()

        # filter all (is this intended?)
        args.rotation_filter_variable = "include"
        s.rotation_filter(args, rf_list=[])
        assert not s.rotations

    def test_scenario_with_feed_in(self, default_schedule_arguments):
        """ Check if running a example with an extended electrified stations file
         with feed in, external load and battery works and if a scenario object is returned

        :param default_schedule_arguments: basic arguments the schedule needs for creation
        """
        sys.argv = ["foo", "--config", str(example_root / "simba.cfg")]
        args = util.get_args()
<<<<<<< HEAD
        data_container = DataContainer().fill_with_args(args)
        generated_schedule, args = pre_simulation(args, data_container)

=======
        args.config = example_root / "simba.cfg"
        electrified_stations_path = example_root / "electrified_stations.json"
        args.electrified_stations = electrified_stations_path
        with open(electrified_stations_path, "r", encoding='utf-8') as file:
            electrified_stations = util.uncomment_json_file(file)

        args.days = None
        args.seed = 5

        trip.Trip.consumption = consumption.Consumption(
            self.vehicle_types, outside_temperatures=self.temperature_path,
            level_of_loading_over_day=self.lol_path)

        path_to_all_station_data = example_root / "all_stations.csv"
        generated_schedule = schedule.Schedule.from_csv(
            path_to_trips, self.vehicle_types, electrified_stations, **mandatory_args,
            station_data_path=path_to_all_station_data)
        generated_schedule.calculate_consumption()

        set_options_from_config(args, verbose=False)
        args.ALLOW_NEGATIVE_SOC = True
        args.attach_vehicle_soc = True
>>>>>>> d92aec6f
        scen = generated_schedule.generate_scenario(args)
        assert "Station-0" in scen.components.photovoltaics
        assert "Station-3" in scen.components.photovoltaics
        assert "Station-0 storage" in scen.components.batteries
        assert scen.components.batteries["Station-0 storage"].capacity == 300
        assert scen.components.batteries["Station-0 storage"].efficiency == 0.95
        assert scen.components.batteries["Station-0 storage"].min_charging_power == 0

        scen = generated_schedule.run(args)
        assert type(scen) is scenario.Scenario

        # Change a station
        station = data_container.stations_data["Station-0"]
        station["energy_feed_in"]["csv_file"] = file_root / "notafile"
        station["external_load"]["csv_file"] = file_root / "notafile"

<<<<<<< HEAD
        generated_schedule, args = pre_simulation(args, data_container)
=======
        electrified_stations["Station-0"]["energy_feed_in"]["csv_file"] = file_root / "notafile"
        electrified_stations["Station-0"]["external_load"]["csv_file"] = file_root / "notafile"
        generated_schedule = schedule.Schedule.from_csv(
            path_to_trips, self.vehicle_types, electrified_stations, **mandatory_args,
            station_data_path=path_to_all_station_data)
        generated_schedule.calculate_consumption()

        set_options_from_config(args, verbose=False)
>>>>>>> d92aec6f

        # check that 2 user warnings are put out for missing files and an error is thrown
        with pytest.warns(Warning) as record:
            try:
                scen = generated_schedule.generate_scenario(args)
            except FileNotFoundError:
                user_warning_count = sum([1 for warning in record.list
                                          if warning.category == UserWarning])
                assert user_warning_count == 2
            else:
                assert 0, "No error despite wrong file paths"

    def test_schedule_from_datacontainer(self):
        generated_schedule, _ = generate_basic_schedule()
        assert len(generated_schedule.rotations) == 8
        assert type(generated_schedule) is schedule.Schedule

    def test_consistency(self):
        sched, _ = generate_basic_schedule()
        # check if no error is thrown in the basic case
        assert len(schedule.Schedule.check_consistency(sched)) == 0

        error = "Trip time is negative"
        sched, _ = generate_basic_schedule()
        faulty_rot = list(sched.rotations.values())[0]
        faulty_trip = faulty_rot.trips[0]
        # create error through moving trip arrival 1 day before departure
        faulty_trip.arrival_time = faulty_trip.departure_time - timedelta(days=1)
        assert schedule.Schedule.check_consistency(sched)["1"] == error

        error = "Break time is negative"
        sched, _ = generate_basic_schedule()
        faulty_rot = list(sched.rotations.values())[0]
        faulty_trip = faulty_rot.trips[1]
        # create error through moving trip departure before last arrival
        faulty_trip.departure_time = faulty_rot.trips[0].arrival_time-timedelta(minutes=1)
        assert schedule.Schedule.check_consistency(sched)["1"] == error

        error = "Trips are not sequential"
        sched, _ = generate_basic_schedule()
        faulty_rot = list(sched.rotations.values())[0]
        faulty_rot.trips[1].arrival_name = "foo"
        faulty_rot.trips[0].departure_name = "bar"
        assert schedule.Schedule.check_consistency(sched)["1"] == error

        error = "Start and end of rotation differ"
        sched, _ = generate_basic_schedule()
        faulty_rot = list(sched.rotations.values())[0]
        departure_trip = list(faulty_rot.trips)[0]
        departure_trip.departure_name = "foo"
        faulty_rot.trips[-1].arrival_name = "bar"
        assert schedule.Schedule.check_consistency(sched)["1"] == error

        error = "Rotation data differs from trips data"

        # check arrival data in rotation
        sched, _ = generate_basic_schedule()
        faulty_rot = list(sched.rotations.values())[0]
        faulty_rot.trips[-1].arrival_name = "foo"
        faulty_rot.trips[0].departure_name = "foo"
        faulty_rot.arrival_name = "bar"
        assert schedule.Schedule.check_consistency(sched)["1"] == error

        sched, _ = generate_basic_schedule()
        faulty_rot = list(sched.rotations.values())[0]
        arrival_trip = faulty_rot.trips[-1]
        faulty_rot.arrival_time = arrival_trip.arrival_time - timedelta(minutes=1)
        assert schedule.Schedule.check_consistency(sched)["1"] == error

        # check departure data in rotation
        sched, _ = generate_basic_schedule()
        faulty_rot = list(sched.rotations.values())[0]
        faulty_rot.trips[-1].arrival_name = "foo"
        faulty_rot.trips[0].departure_name = "foo"
        faulty_rot.departure_name = "bar"
        assert schedule.Schedule.check_consistency(sched)["1"] == error

        sched, _ = generate_basic_schedule()
        faulty_rot = list(sched.rotations.values())[0]
        departure_trip = faulty_rot.trips[0]
        faulty_rot.departure_time = departure_trip.departure_time - timedelta(minutes=1)
        assert schedule.Schedule.check_consistency(sched)["1"] == error

    def test_peak_load_window(self):
        # generate events to lower GC max power during peak load windows
        # setup basic schedule (reuse during test)
<<<<<<< HEAD
        generated_schedule, args = generate_basic_schedule()
        generated_schedule.init_soc_dispatcher(args)
=======
        generated_schedule = generate_basic_schedule()

        sys.argv = ["foo", "--config", str(example_root / "simba.cfg")]
        args = util.get_args()
        args.cost_calculation = True  # needed for timeseries, but default is false
>>>>>>> d92aec6f
        for station in generated_schedule.stations.values():
            station["gc_power"] = 1000
            station.pop("peak_load_window_power", None)

        def count_max_power_events(scenario):
            # count how many grid operator events (re)set GC max_power
            return sum([e.max_power is not None for e in scenario.events.grid_operator_signals])

        # no time windows
        args.time_windows = None
        scenario = generated_schedule.generate_scenario(args)
        assert count_max_power_events(scenario) == 0

        # wrong time windows file
        args.time_windows = "does-not-exist"
        with pytest.warns(UserWarning):
            generated_schedule.generate_scenario(args)  # warning, no events

        # example time windows, but no corresponding grid operators
        args.time_windows = example_root / "time_windows.json"
        for station in generated_schedule.stations.values():
            station["grid_operator"] = "wrong-operator"
        with pytest.warns(UserWarning):
            scenario = generated_schedule.generate_scenario(args)
        # reset grid operator
        for station in generated_schedule.stations.values():
            station["grid_operator"] = "default_grid_operator"
        assert count_max_power_events(scenario) == 0

        # reduced power too high
        args.peak_load_window_power_deps = 10000
        args.peak_load_window_power_opps = 10000
        with pytest.warns(UserWarning):
            scenario = generated_schedule.generate_scenario(args)
        assert count_max_power_events(scenario) == 0

        # test reduced power events
        args.peak_load_window_power_deps = 10
        args.peak_load_window_power_opps = 10
        scenario = generated_schedule.generate_scenario(args)
        assert count_max_power_events(scenario) == 8

        # test that max_power is actually reduced during simulation
        args.time_windows = None
        basic_run = generated_schedule.run(args)
        args.time_windows = example_root / "time_windows.json"
        args.peak_load_window_power_deps = 75
        args.peak_load_window_power_opps = 75
        reduced_run = generated_schedule.run(args)

        window_start = datetime(year=2022, month=3, day=8, hour=3, minute=0)
        window_end = datetime(year=2022, month=3, day=8, hour=4, minute=55)
        start_index = (window_start - scenario.start_time) // scenario.interval
        end_index = (window_end - scenario.start_time) // scenario.interval
        idx_slice = slice(start_index, end_index, 1)
        timeseries_no_reduction = getattr(basic_run, "Station-0_timeseries")
        sum_grid_power_no_red = -sum(timeseries_no_reduction["grid supply [kW]"][idx_slice])
        timeseries_with_reduction = getattr(reduced_run, "Station-0_timeseries")
        sum_grid_power_with_red = -sum(timeseries_with_reduction["grid supply [kW]"][idx_slice])
        assert sum_grid_power_no_red > sum_grid_power_with_red

    def test_generate_price_lists(self):
        # setup basic schedule
        generated_schedule, args = generate_basic_schedule()

        # only test individual price CSV and random price generation
        args.include_price_csv = None
        # Station-0: all options
        generated_schedule.stations["Station-0"]["price_csv"] = {
            "csv_file": example_root / "price_timeseries.csv",
            "start_time": "2022-03-07 00:00:00",
            "step_duration_s": 86400,
            "column": "price",
            "factor": 2
        }
        # Station-3: minimal options (only CSV path)
        generated_schedule.stations["Station-3"]["price_csv"] = {
            "csv_file": example_root / "price_timeseries.csv"
        }
        # Station-10: wrong option (wrong CSV file)
        generated_schedule.stations["Station-10"]["price_csv"] = {
            "csv_file": example_root / "does-not-exist.csv"
        }
        # Station-21: start after end of schedule
        generated_schedule.stations["Station-21"]["price_csv"] = {
            "csv_file": example_root / "price_timeseries.csv",
            "start_time": "3333-03-03 00:00:00",
            "step_duration_s": 3600
        }
        scenario = generated_schedule.generate_scenario(args)
        events = [e for e in scenario.events.grid_operator_signals if e.cost is not None]
        events_by_gc = {
            gc: [e for e in events if e.grid_connector_id == gc]
            for gc in generated_schedule.stations.keys()}
        assert len(events_by_gc["Station-0"]) > 0
        # first entry is 0.07995, factor is 2
        assert events_by_gc["Station-0"][0].cost["value"] == 0.1599
        assert len(events_by_gc["Station-3"]) > 0
        # default factor of 1, price at 20:00 (example scenario start)
        assert events_by_gc["Station-3"][0].cost["value"] == 0.2107
        # wrong file: no events
        assert len(events_by_gc["Station-10"]) == 0
        # after scenario: no events
        assert len(events_by_gc["Station-21"]) == 0

        # run schedule and check prices
        # example scenario covers 2022-03-07 20:15 - 2022-03-09 04:59
        scenario = generated_schedule.run(args)
        # Station-0: price change every 24h, starting midnight => two price changes at midnight
        assert set(scenario.prices["Station-0"]) == {0.1599, 0.18404, 0.23492}
        assert scenario.prices["Station-0"][224:226] == [0.1599, 0.18404]
        # Station-3: price change every hour, starting 04:00 (from csv timestamp)
        # => 32 price changes
        assert len(set(scenario.prices["Station-3"])) == 33
        # same price for last 59 minutes
        assert set(scenario.prices["Station-3"][-59:]) == {0.15501}

    def test_get_price_list_from_csv(self, tmp_path):
        # wrong file given
        assert len(schedule.get_price_list_from_csv({'csv_file': 'does-not-exist'})) == 0

        # generate tmp csv file
        with open(tmp_path / 'price.csv', 'w') as f:
            f.write('\n'.join([
                'date,price',
                '2022-03-07 00:00:00, 1',
                '2022-03-07 01:00:00, 2',
                '2022-03-07 02:00:00, 3']))

        # just file given
        prices = schedule.get_price_list_from_csv({'csv_file': tmp_path / 'price.csv'})
        assert len(prices) == 3
        assert prices[0] == ('2022-03-07 00:00:00', 1)

        # change column
        with pytest.raises(KeyError):
            schedule.get_price_list_from_csv({
                'csv_file': tmp_path / 'price.csv',
                'column': 'does-not-exist'
            })
        assert len(schedule.get_price_list_from_csv({
            'csv_file': tmp_path / 'price.csv',
            'column': 'price'
        })) == 3

        # change factor
        prices = schedule.get_price_list_from_csv({
            'csv_file': tmp_path / 'price.csv',
            'factor': 1.5
        })
        assert prices[0][1] == 1.5

    def test_generate_event_list_from_prices(self):
        prices = [
            ('2022-03-07 00:00:00', 1),
            ('2022-03-07 01:00:00', 2),
            ('2022-03-07 02:00:00', 3)]
        start = datetime.fromisoformat('2022-03-07')
        stop = datetime.fromisoformat('2022-03-08')

        # no prices: no events
        assert len(schedule.generate_event_list_from_prices([], 'GC', start, stop)) == 0

        # basic functionality: all events
        events = schedule.generate_event_list_from_prices(prices, 'GC', start, stop)
        assert len(events) == 3

        # change list start time
        # in-between: all events, different time
        events = schedule.generate_event_list_from_prices(
            prices, 'GC', start, stop,
            start_events='2022-03-07 01:30:00',
            price_interval_s=60
        )
        assert len(events) == 3
        assert events[-1]["start_time"] == '2022-03-07T01:32:00'

        # before: only last event
        events = schedule.generate_event_list_from_prices(
            prices, 'GC', start, stop,
            start_events='1970-01-01',
            price_interval_s=3600
        )
        assert len(events) == 1 and events[0]["cost"]["value"] == 3
        # change start date after price list: only last event
        start = datetime.fromisoformat('2022-03-07 12:00:00')
        events = schedule.generate_event_list_from_prices(prices, 'GC', start, stop)
        assert len(events) == 1 and events[0]["cost"]["value"] == 3

        # after: no events
        events = schedule.generate_event_list_from_prices(
            prices, 'GC', start, stop,
            start_events='3000-01-01',
            price_interval_s=3600
        )
        assert len(events) == 0<|MERGE_RESOLUTION|>--- conflicted
+++ resolved
@@ -163,13 +163,6 @@
 
         generated_schedule, args = pre_simulation(args, data_container)
 
-<<<<<<< HEAD
-=======
-        path_to_trips = file_root / "trips_assign_vehicles_extended.csv"
-        generated_schedule = schedule.Schedule.from_csv(
-            path_to_trips, self.vehicle_types, self.electrified_stations, **mandatory_args)
-        generated_schedule.calculate_consumption()
->>>>>>> d92aec6f
         all_rotations = [r for r in generated_schedule.rotations]
         args.assign_strategy = "fixed_recharge"
         generated_schedule.assign_vehicles(args)
@@ -387,34 +380,9 @@
         """
         sys.argv = ["foo", "--config", str(example_root / "simba.cfg")]
         args = util.get_args()
-<<<<<<< HEAD
         data_container = DataContainer().fill_with_args(args)
         generated_schedule, args = pre_simulation(args, data_container)
 
-=======
-        args.config = example_root / "simba.cfg"
-        electrified_stations_path = example_root / "electrified_stations.json"
-        args.electrified_stations = electrified_stations_path
-        with open(electrified_stations_path, "r", encoding='utf-8') as file:
-            electrified_stations = util.uncomment_json_file(file)
-
-        args.days = None
-        args.seed = 5
-
-        trip.Trip.consumption = consumption.Consumption(
-            self.vehicle_types, outside_temperatures=self.temperature_path,
-            level_of_loading_over_day=self.lol_path)
-
-        path_to_all_station_data = example_root / "all_stations.csv"
-        generated_schedule = schedule.Schedule.from_csv(
-            path_to_trips, self.vehicle_types, electrified_stations, **mandatory_args,
-            station_data_path=path_to_all_station_data)
-        generated_schedule.calculate_consumption()
-
-        set_options_from_config(args, verbose=False)
-        args.ALLOW_NEGATIVE_SOC = True
-        args.attach_vehicle_soc = True
->>>>>>> d92aec6f
         scen = generated_schedule.generate_scenario(args)
         assert "Station-0" in scen.components.photovoltaics
         assert "Station-3" in scen.components.photovoltaics
@@ -431,18 +399,7 @@
         station["energy_feed_in"]["csv_file"] = file_root / "notafile"
         station["external_load"]["csv_file"] = file_root / "notafile"
 
-<<<<<<< HEAD
         generated_schedule, args = pre_simulation(args, data_container)
-=======
-        electrified_stations["Station-0"]["energy_feed_in"]["csv_file"] = file_root / "notafile"
-        electrified_stations["Station-0"]["external_load"]["csv_file"] = file_root / "notafile"
-        generated_schedule = schedule.Schedule.from_csv(
-            path_to_trips, self.vehicle_types, electrified_stations, **mandatory_args,
-            station_data_path=path_to_all_station_data)
-        generated_schedule.calculate_consumption()
-
-        set_options_from_config(args, verbose=False)
->>>>>>> d92aec6f
 
         # check that 2 user warnings are put out for missing files and an error is thrown
         with pytest.warns(Warning) as record:
@@ -529,16 +486,10 @@
     def test_peak_load_window(self):
         # generate events to lower GC max power during peak load windows
         # setup basic schedule (reuse during test)
-<<<<<<< HEAD
         generated_schedule, args = generate_basic_schedule()
         generated_schedule.init_soc_dispatcher(args)
-=======
-        generated_schedule = generate_basic_schedule()
-
-        sys.argv = ["foo", "--config", str(example_root / "simba.cfg")]
-        args = util.get_args()
-        args.cost_calculation = True  # needed for timeseries, but default is false
->>>>>>> d92aec6f
+        # needed for timeseries, but default is false
+        args.cost_calculation = True
         for station in generated_schedule.stations.values():
             station["gc_power"] = 1000
             station.pop("peak_load_window_power", None)

--- conflicted
+++ resolved
@@ -22,15 +22,7 @@
 }
 
 
-<<<<<<< HEAD
-def basic_run():
-    return TestSchedule().basic_run()
-
-
-class TestSchedule:
-=======
 class BasicSchedule:
->>>>>>> 59208e5e
     temperature_path = example_root / 'default_temp_winter.csv'
     lol_path = example_root / 'default_level_of_loading_over_day.csv'
 
@@ -283,7 +275,6 @@
         set_options_from_config(args, verbose=False)
         args.ALLOW_NEGATIVE_SOC = True
         args.attach_vehicle_soc = True
-
         scen = generated_schedule.generate_scenario(args)
         assert "Station-0" in scen.components.photovoltaics
         assert "Station-3" in scen.components.photovoltaics

import csv
<<<<<<< HEAD
import datetime
import json
from os import path
import random
=======
import bisect
from datetime import timedelta
>>>>>>> 9ff41eba
from ebus_toolbox.rotation import Rotation



class Schedule:

    def __init__(self, vehicle_types) -> None:
        """Constructs Schedule object from CSV file containing all trips of schedule"""
        self.rotations = {}
        self.consumption = 0
        self.vehicle_types = vehicle_types
        self.desired_soc = 1
        self.min_charging_time = 2 #min
        self.electrified_stations = "/home/inia/Dokumente/GIZ/eBus-Toolbox/data/private_examples/electrified_stations.json"
        self.cs_power_depot = 150
        self.cs_power_opp = 400

        self.days = 7
        self.interval = 15 #min
        self.output = "/home/inia/Dokumente/GIZ/eBus-Toolbox/data/private_examples/scenario.json"
        self.battery = None
        self.include_price_csv = None
        self.include_price_csv_option = None
        self.include_ext_load_csv = None
        self.include_ext_csv_option = None
        self.include_feed_in_csv = None
        self.include_feed_in_csv_option = None


    @classmethod
    def from_csv(cls, path_to_csv, vehicle_types):
        """Constructs Schedule object from CSV file containing all trips of schedule.

        :param path_to_csv: Path to csv file containing trip data
        :type path_to_csv: str
        :return: Returns a new instance of Schedule with all trips from csv loaded.
        :rtype: Schedule
        """
        schedule = cls(vehicle_types)

        with open(path_to_csv, 'r') as trips_file:
            trip_reader = csv.DictReader(trips_file)
            for trip in trip_reader:
                rotation_id = trip['rotation_id']
                if rotation_id not in schedule.rotations.keys():
                    schedule.rotations.update({
                        rotation_id: Rotation(id=rotation_id, vehicle_type=trip['vehicle_type'])})
                schedule.rotations[rotation_id].add_trip(trip)

        return schedule

    def remove_rotation_by_id(self, id):
        """ Removes a rotation from schedule

        :param id: Rotation ID to be removed
        :type id: int
        """
        del self.rotations[id]

    def filter_rotations(self):
        """Based on a given filter definition (tbd), rotations will be dropped from schedule."""
        pass

    def set_charging_type(self, preferred_ct, rotation_ids=None):
        """Iterate across all rotations/trips and append charging type if not given"""
        assert preferred_ct in ["opp", "depot"], f"Invalid charging type: {preferred_ct}"
        if rotation_ids is None:
            rotation_ids = self.rotations.keys()

        for id in rotation_ids:
            rot = self.rotations[id]
            vehicle_type = self.vehicle_types[f"{rot.vehicle_type}_{rot.charging_type}"]
            if preferred_ct == "opp" or vehicle_type["capacity"] < rot.consumption:
                self.rotations[id].charging_type = "opp"
            else:
                self.rotations[id].charging_type = "depot"

    def assign_vehicles(self, minimum_standing_time):
        """ Assign vehicle IDs to rotations. A FIFO approach is used.
        For every rotation it is checked whether vehicles with matching type are idle, in which
        case the one with longest standing time since last rotation is used.
        If no vehicle is available a new vehicle ID is generated.

        :param minimum_standing_time: Amount of hours after arrival from previous rotation after
                                      which a vehicle become avaibable for dispatch again.
        :type minimum_standing_time: int
        """
        rotations_in_progress = []
        idle_vehicles = []
        vehicle_type_counts = {vehicle_type: 0 for vehicle_type in self.vehicle_types.keys()}

        rotations = sorted(self.rotations.values(), key=lambda rot: rot.departure_time)

        for rot in rotations:
            # find vehicles that have completed rotation and stood for a minimum staning time
            # mark those vehicle as idle
            for r in rotations_in_progress:
                if rot.departure_time > r.arrival_time + timedelta(hours=minimum_standing_time):
                    idle_vehicles.append(r.vehicle_id)
                    rotations_in_progress.pop(0)
                else:
                    break

            # find idle vehicle for rotation if exists
            # else generate new vehicle id
            vt_ct = f"{rot.vehicle_type}_{rot.charging_type}"
            id = next((id for id in idle_vehicles if vt_ct in id), None)
            if id is None:
                vehicle_type_counts[vt_ct] += 1
                id = f"{vt_ct}_{vehicle_type_counts[vt_ct]}"
            else:
                idle_vehicles.remove(id)

            rot.vehicle_id = id
            arrival_times = [r.arrival_time for r in rotations_in_progress]
            rotations_in_progress.insert(bisect.bisect(arrival_times, rot.arrival_time), rot)

    def calculate_consumption(self):
        self.consumption = 0
        for rot in self.rotations.values():
            self.consumption += rot.calculate_consumption()

        return self.consumption

    def generate_scenario_json(self):
        """ Generate scenario.json for spiceEV
        """
        # load stations file
        if self.electrified_stations is None:
            self.electrified_stations = "examples/electrified_stations.json"
        ext = self.electrified_stations.split('.')[-1]
        if ext != "json":
            print("File extension mismatch: electrified_stations file should be .json")
        with open(self.electrified_stations) as json_file:
            stations_dict = json.load(json_file)

        interval = datetime.timedelta(minutes=self.interval)

        vehicle_types = {}
        vehicles = {}
        batteries = {}
        charging_stations = {}
        grid_connectors = {}
        events = {
            "grid_operator_signals": [],
            "external_load": {},
            "energy_feed_in": {},
            "vehicle_events": []
        }

        for rotation_id, item in self.rotations.items():
            item.vehicle_type = item.vehicle_type + "_" + item.charging_type

        number = 1
        for rotation_id, item in self.rotations.items():
            item.vehicle_id = item.vehicle_type + "_" + str(number)
            number += 1

        # add vehicle events
        for vehicle_id in {item.vehicle_id for rotation_id, item in self.rotations.items()}:
            vt = [d for i, d in self.rotations.items() if d.vehicle_id == vehicle_id][0].vehicle_type
            v_name = vehicle_id
            ct = vt.split("_")[1]
            cs_name = "CS_" + v_name
            # define start conditions
            vehicles[v_name] = {
                "connected_charging_station": None,
                "estimated_time_of_departure": None,
                "desired_soc": None,
                "soc": self.desired_soc,
                "vehicle_type": vt
            }
            # filter all rides for that bus
            v_id = {k: v for k, v in self.rotations.items() if v.vehicle_id == v_name}
            # sort events for their departure time, so that the matching departure time of an
            # arrival event can be read out of the next element in vid_list
            v_id = {key: value for key, value in sorted(v_id.items(),
                                                        key=lambda x: x[1].departure_time)}
            key_list = list(v_id.keys())
            for i, v in enumerate(key_list):
                departure_event_in_input = True
                # create events for all trips of one rotation
                for j, trip in enumerate(v_id[v].trips):
                    cs_name = "{}_{}".format(v_name, trip.arrival_name)
                    gc_name = "{}".format(trip.arrival_name)
                    arrival = trip.arrival_time
#                    arrival = datetime.datetime.strptime(arrival, '%Y-%m-%d %H:%M:%S')
                    try:
                        departure = v_id[v].trips[j + 1].departure_time
#                        departure = datetime.datetime.strptime(departure, '%Y-%m-%d %H:%M:%S')
                        next_arrival = v_id[v].trips[j + 1].arrival_time
 #                       next_arrival = datetime.datetime.strptime(next_arrival,
 #                                                                 '%Y-%m-%d %H:%M:%S')
                    except IndexError:
                        # get departure of the first trip of the next rotation
                        try:
                            departure = v_id[key_list[i + 1]].departure_time
                            departure = datetime.datetime.strptime(departure,
                                                                   '%Y-%m-%d %H:%M:%S')
                            next_arrival = v_id[key_list[i + 1]].trips[0].arrival_time
#                            next_arrival = datetime.datetime.strptime(next_arrival,
#                                                                      '%Y-%m-%d %H:%M:%S')
                        except IndexError:
                            departure_event_in_input = False
                            departure = arrival + datetime.timedelta(hours=8)
                            # no more rotations
                    # connect cs and add gc if station is electrified
                    connected_charging_station = None
                    skip = False
                    desired_soc = 0
                    # if departure - arrival shorter than min_charging_time,
                    # do not connect charging station
                    if (departure - arrival).seconds / 60 >= self.min_charging_time:
                        if gc_name in stations_dict["opp_stations"] or gc_name in \
                                stations_dict["depot_stations"]:
                            # if station is depot, set min_soc = args.min_soc, else: None
                            if gc_name in stations_dict["depot_stations"]:
                                station_type = "depot"
                                desired_soc = self.desired_soc
                                number_cs = stations_dict["depot_stations"][gc_name]
                                cs_power = self.cs_power_depot
                                if number_cs != "None":
                                    gc_power = number_cs * cs_power
                                else:
                                    gc_power = 100 * cs_power
                            else:
                                if ct == "depot":
                                    skip = True
                                else:
                                    station_type = "opp"
                                    number_cs = stations_dict["opp_stations"][gc_name]
                                    cs_power = self.cs_power_opp
                                    desired_soc = 1
                                    if number_cs != "None":
                                        gc_power = number_cs * cs_power
                                    else:
                                        gc_power = 100 * cs_power
                            if not skip:
                                cs_name_and_type = cs_name + "_" + station_type
                                connected_charging_station = cs_name_and_type
                                # add one charging station for each bus at bus station
                                if cs_name not in charging_stations:
                                    charging_stations[cs_name_and_type] = {
                                        "max_power": cs_power,
                                        "min_power": 0.1 * cs_power,
                                        "parent": gc_name
                                    }
                                # add one grid connector for each bus station
                                if gc_name not in grid_connectors:
                                    number_cs = None if number_cs == 'None' else number_cs
                                    grid_connectors[gc_name] = {
                                        "max_power": gc_power,
                                        "cost": {"type": "fixed", "value": 0.3},
                                        "number_cs": number_cs
                                    }

                    # create arrival events
                    events["vehicle_events"].append({
                        "signal_time": arrival.isoformat(),
                        "start_time": arrival.isoformat(),
                        "vehicle_id": v_name,
                        "event_type": "arrival",
                        "update": {
                            "connected_charging_station": connected_charging_station,
                            "estimated_time_of_departure": departure.isoformat(),
                            "soc_delta": trip.consumption, #todo: correct this
                            "desired_soc": desired_soc
                        }
                    })
                    # create departure events
                    if departure_event_in_input:
                        events["vehicle_events"].append({
                            "signal_time": departure.isoformat(),
                            "start_time": departure.isoformat(),
                            "vehicle_id": v_name,
                            "event_type": "departure",
                            "update": {
                                "estimated_time_of_arrival": next_arrival.isoformat()
                            }
                        })

            # define start and stop times
            times = [val.departure_time for key, val in self.rotations.items()]
            start = min(times)
#            start = datetime.datetime.strptime(start, '%Y-%m-%d %H:%M:%S')
            stop = start + datetime.timedelta(days=self.days)
            daily = datetime.timedelta(days=1)
            # price events
            for key in grid_connectors.keys():
                if not self.include_price_csv:
                    now = start - daily
                    while now < stop + 2 * daily:
                        now += daily
                        for v_id, v in vehicles.items():
                            if now >= stop:
                                # after end of scenario: keep generating trips, but don't include in
                                # scenario
                                continue

                        # generate prices for the day
                        if now < stop:
                            morning = now + datetime.timedelta(hours=6)
                            evening_by_month = now + datetime.timedelta(
                                hours=22 - abs(6 - now.month))
                            events['grid_operator_signals'] += [{
                                # day (6-evening): 15ct
                                "signal_time": max(start, now - daily).isoformat(),
                                "grid_connector_id": key,
                                "start_time": morning.isoformat(),
                                "cost": {
                                    "type": "fixed",
                                    "value": 0.15 + random.gauss(0, 0.05)
                                }
                            }, {
                                # night (depending on month - 6): 5ct
                                "signal_time": max(start, now - daily).isoformat(),
                                "grid_connector_id": key,
                                "start_time": evening_by_month.isoformat(),
                                "cost": {
                                    "type": "fixed",
                                    "value": 0.05 + random.gauss(0, 0.03)
                                }
                            }]

            # add timeseries from csv

            # save path and options for CSV timeseries
            # all paths are relative to output file
            target_path = path.dirname(self.output)

            if self.include_ext_load_csv:
                filename = self.include_ext_load_csv
                basename = self.splitext(self.basename(filename))[0]
                options = {
                    "csv_file": filename,
                    "start_time": start.isoformat(),
                    "step_duration_s": 900,  # 15 minutes
                    "grid_connector_id": "GC1",
                    "column": "energy"
                }
                if self.include_ext_csv_option:
                    for key, value in self.include_ext_csv_option:
                        if key == "step_duration_s":
                            value = int(value)
                        options[key] = value
                events['external_load'][basename] = options
                # check if CSV file exists
                ext_csv_path = self.join(target_path, filename)
                if not self.exists(ext_csv_path):
                    print("Warning: external csv file '{}' does not exist yet".format(ext_csv_path))

            if self.include_feed_in_csv:
                filename = self.include_feed_in_csv
                basename = self.splitext(self.basename(filename))[0]
                options = {
                    "csv_file": filename,
                    "start_time": start.isoformat(),
                    "step_duration_s": 3600,  # 60 minutes
                    "grid_connector_id": "GC1",
                    "column": "energy"
                }
                if self.include_feed_in_csv_option:
                    for key, value in self.include_feed_in_csv_option:
                        if key == "step_duration_s":
                            value = int(value)
                        options[key] = value
                events['energy_feed_in'][basename] = options
                feed_in_path = path.join(target_path, filename)
                if not path.exists(feed_in_path):
                    print("Warning: feed-in csv file '{}' does not exist yet".format(feed_in_path))

            if self.include_price_csv:
                filename = self.include_price_csv
                # basename = path.splitext(path.basename(filename))[0]
                options = {
                    "csv_file": filename,
                    "start_time": start.isoformat(),
                    "step_duration_s": 3600,  # 60 minutes
                    "grid_connector_id": "GC1",
                    "column": "price [ct/kWh]"
                }
                for key, value in self.include_price_csv_option:
                    if key == "step_duration_s":
                        value = int(value)
                    options[key] = value
                events['energy_price_from_csv'] = options
                price_csv_path = path.join(target_path, filename)
                if not path.exists(price_csv_path):
                    print("Warning: price csv file '{}' does not exist yet".format(price_csv_path))

            if self.battery:
                for idx, (capacity, c_rate, gc) in enumerate(self.battery):
                    if capacity > 0:
                        max_power = c_rate * capacity
                    else:
                        # unlimited battery: set power directly
                        max_power = c_rate
                    batteries["BAT{}".format(idx + 1)] = {
                        "parent": gc,
                        "capacity": capacity,
                        "charging_curve": [[0, max_power], [1, max_power]]
                    }
            # create final dict
            j = {
                "scenario": {
                    "start_time": start.isoformat(),
                    "interval": interval.days * 24 * 60 + interval.seconds // 60,
                    "n_intervals": (stop - start) // interval
                },
                "constants": {
                    "vehicle_types": vehicle_types,
                    "vehicles": vehicles,
                    "grid_connectors": grid_connectors,
                    "charging_stations": charging_stations,
                    "batteries": batteries
                },
                "events": events
            }
            # Write JSON
            with open(self.output, 'w') as f:
                json.dump(j, f, indent=2)<|MERGE_RESOLUTION|>--- conflicted
+++ resolved
@@ -1,15 +1,11 @@
 import csv
-<<<<<<< HEAD
 import datetime
+import bisect
+from datetime import timedelta
 import json
 from os import path
 import random
-=======
-import bisect
-from datetime import timedelta
->>>>>>> 9ff41eba
 from ebus_toolbox.rotation import Rotation
-
 
 
 class Schedule:

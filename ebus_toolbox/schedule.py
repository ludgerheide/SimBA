import csv
import json
import random
import datetime
from os import path
import warnings

from ebus_toolbox.rotation import Rotation
from src.scenario import Scenario


class Schedule:

    def __init__(self, vehicle_types, stations_file):
        """Constructs Schedule object from CSV file containing all trips of schedule

        :param vehicle_types: Collection of vehicle types and their properties.
        :type vehicle_types: dict
        :param stations_file: json of electrified stations
        :type stations_file: string
        """
        # Check if all bus types have both an opp and depot version
        # Also make sure that both versions have the same mileage
        vehicle_type_names = list(vehicle_types.keys())
        for name in vehicle_type_names:
            try:
                base, ct = name.rsplit('_', 1)
            except ValueError:
                continue
            if f"{base}_oppb" in vehicle_types and ct == 'dep':
                assert vehicle_types[name]["mileage"] == vehicle_types[f"{base}_oppb"]["mileage"]
            elif f"{base}_depb" in vehicle_types and ct == 'opp':
                assert vehicle_types[name]["mileage"] == vehicle_types[f"{base}_depb"]["mileage"]
        self.vehicle_types = vehicle_types

        # load stations file
        if stations_file is None:
            stations_file = "examples/electrified_stations.json"
        ext = stations_file.split('.')[-1]
        if ext != "json":
            print("File extension mismatch: electrified_stations file should be .json")
        with open(stations_file) as f:
            self.stations = json.load(f)

        self.rotations = {}
        self.original_rotations = None
        self.consumption = 0

    @classmethod
    def from_csv(cls, path_to_csv, vehicle_types, stations):
        """Constructs Schedule object from CSV file containing all trips of schedule.

        :param path_to_csv: Path to csv file containing trip data
        :type path_to_csv: str
        :param vehicle_types: Collection of vehicle types and their properties.
        :type vehicle_types: dict
        :param stations: json of electrified stations
        :type stations: string
        :return: Returns a new instance of Schedule with all trips from csv loaded.
        :rtype: Schedule
        """
        schedule = cls(vehicle_types, stations)

        with open(path_to_csv, 'r') as trips_file:
            trip_reader = csv.DictReader(trips_file)
            for trip in trip_reader:
                rotation_id = trip['rotation_id']
                if rotation_id not in schedule.rotations.keys():
                    schedule.rotations.update({
                        rotation_id: Rotation(id=rotation_id, vehicle_type=trip['vehicle_type'])})
                schedule.rotations[rotation_id].add_trip(trip)

        return schedule

    def run(self, args):
        # (re)calculate the change in SoC for every trip
        # charging types may have changed which may impact battery capacity
        # while mileage is assumed to stay constant
        self.delta_soc_all_trips()

        # each rotation is assigned a vehicle ID
        self.assign_vehicles()

        scenario = self.generate_scenario(args)

        print("Running Spice EV...")
        with warnings.catch_warnings():
            warnings.simplefilter('ignore', UserWarning)
            scenario.run('distributed', vars(args).copy())

        return scenario

    def set_charging_type(self, preferred_ct, args, rotation_ids=None):
        """ Change charging type of either all or specified rotations. Adjust minimum standing time
            at depot after completion of rotation.

        :param preferred_ct: Choose this charging type wheneever possible. Either 'depb' or 'oppb'.
        :type preferred_ct: str
        :param args: Command line arguments and/or arguments from config file.
        :type args: argparse.Namespace
        :param rotation_ids: IDs of rotations for which to set charging type. If None set charging
                             charging type for all rotations.
        :type rotation_ids: list
        """
        assert preferred_ct in ["oppb", "depb"], f"Invalid charging type: {preferred_ct}"
        if rotation_ids is None:
            rotation_ids = self.rotations.keys()

        for id in rotation_ids:
            rot = self.rotations[id]
            vehicle_type = self.vehicle_types[f"{rot.vehicle_type}_{rot.charging_type}"]
            capacity = vehicle_type["capacity"]
            if preferred_ct == "oppb" or capacity < rot.consumption:
                self.rotations[id].charging_type = "oppb"
                min_standing_time = \
                    (capacity / args.cs_power_deps_oppb) * args.min_recharge_deps_oppb
            else:
                self.rotations[id].charging_type = "depb"
                min_standing_time = (rot.consumption / args.cs_power_deps_depb)
                desired_max_standing_time = \
                    (capacity / args.cs_power_deps_depb) * args.min_recharge_deps_oppb
                if min_standing_time > desired_max_standing_time:
                    min_standing_time = desired_max_standing_time

            rot.earliest_departure_next_rot = \
                rot.arrival_time + datetime.timedelta(hours=min_standing_time)

    def assign_vehicles(self):
        """ Assign vehicle IDs to rotations. A FIFO approach is used.
            For every rotation it is checked whether vehicles with matching type are idle, in which
            case the one with longest standing time since last rotation is used.
            If no vehicle is available a new vehicle ID is generated.
        """
        rotations_in_progress = []
        idle_vehicles = []
        vehicle_type_counts = {vehicle_type: 0 for vehicle_type in self.vehicle_types.keys()}

        rotations = sorted(self.rotations.values(), key=lambda rot: rot.departure_time)

        for rot in rotations:
            # find vehicles that have completed rotation and stood for a minimum staning time
            # mark those vehicle as idle
            while rotations_in_progress:
                # calculate min_standing_time deps
                r = rotations_in_progress.pop(0)
                if rot.departure_time > r.earliest_departure_next_rot:
                    idle_vehicles.append((r.vehicle_id, r.arrival_name))
                else:
                    rotations_in_progress.insert(0, r)
                    break

            # find idle vehicle for rotation if exists
            # else generate new vehicle id
            vt_ct = f"{rot.vehicle_type}_{rot.charging_type}"
            for item in idle_vehicles:
                id, deps = item
                if vt_ct in id and deps == rot.departure_name:
                    rot.vehicle_id = id
                    idle_vehicles.remove(item)
                    break
            else:
                # no vehicle available for dispatch, generate new one
                vehicle_type_counts[vt_ct] += 1
                rot.vehicle_id = f"{vt_ct}_{vehicle_type_counts[vt_ct]}"

            # keep list of rotations in progress sorted
            i = 0
            for i, r in enumerate(rotations_in_progress):
                # go through rotations in order, stop at same or higher departure
                if r.earliest_departure_next_rot >= rot.earliest_departure_next_rot:
                    break
            else:
                # highest departure, insert at
                i = i + 1
            # insert at calculated index
            rotations_in_progress.insert(i, rot)

        self.vehicle_type_counts = vehicle_type_counts

    def calculate_consumption(self):
        """ Computes consumption for all trips of all rotations.
            Depends on vehicle type only, not on charging type.

        :return: Total consumption for entire schedule [kWh]
        :rtype: float
        """
        self.consumption = 0
        for rot in self.rotations.values():
            self.consumption += rot.calculate_consumption()

        return self.consumption

    def delta_soc_all_trips(self):
        """ Computes delta SOC for all trips of all rotations.
            Depends on vehicle type and on charging type, since
            busses of the same vehicle type may have different
            battery sizes for different charging types."""

        for rot in self.rotations.values():
            rot.delta_soc_all_trips()

    def get_departure_of_first_trip(self):
        """ Finds earliest departure time among all rotations.

        :return: Date and time of earliest departure of schedule.
        :rtype: datetime.datetime
        """
        sorted_rotations = sorted(self.rotations.values(), key=lambda rot: rot.departure_time)
        return sorted_rotations[0].departure_time

    def get_arrival_of_last_trip(self):
        """Finds latest arrival time among all rotations.

        :return: Date and time of latest arrival of schedule.
        :rtype: datetime.datetime
        """
        sorted_rotations = sorted(self.rotations.values(), key=lambda rot: rot.arrival_time)
        return sorted_rotations[-1].arrival_time

    def get_common_stations(self, only_opps=True):
        """
        for each rotation key, return set of rotations
            that share a station during any trip (with time info)
        :param only_opps: only search for opps stations
        :type only_opps: boolean
        :return: dictionary of rotations
        """

        # rot -> stations with timings
        rotations = {}
        for rot_key, rotation in self.rotations.items():
            rotations[rot_key] = {}
            for t in rotation.trips:
                arr_station = self.stations.get(t.arrival_name)
                if (
                    arr_station is None and not only_opps or
                    arr_station is not None and arr_station["type"] == "opps"
                ):
                    if t.arrival_name in rotations[rot_key]:
                        rotations[rot_key][t.arrival_name].append([t.arrival_time, None])
                    else:
                        rotations[rot_key][t.arrival_name] = [[t.arrival_time, None]]
                if t.departure_name in rotations[rot_key]:
                    rotations[rot_key][t.departure_name][-1][1] = t.departure_time

        # check stations for overlaps
        rot_set = {}
        for rot_key, stations in rotations.items():
            rot_set[rot_key] = {}
            for r, alt_stations in rotations.items():
                if rot_key == r:
                    continue
                for station_name, times in stations.items():
                    if station_name in alt_stations:
                        # both at same station. Check for same time
                        for t in times:
                            for alt_t in alt_stations[station_name]:
                                if max(t[0], alt_t[0]) < min(t[1], alt_t[1]):
                                    # overlap
                                    rot_set[rot_key][r] = min(t[0], alt_t[0])
                                    break
                            if r in rot_set[rot_key]:
                                break
        return rot_set

    def get_negative_rotations(self, scenario):
        """
        Get rotations with negative soc from spice_ev outputs

        :param scenario: Simulation scenario containing simulation results
                         including the SoC of all vehicles over time
        :type scenario: spice_ev.Scenario
        :return: list of negative rotation_id's
        :rtype: list
        """

        # get dict of vehicles with negative soc's
        try:
            negative_vehicles = scenario.negative_soc_tracker
        except AttributeError:
            return []
        # get matching rotations
        negative_rotations = set()
        for v_id, times in negative_vehicles.items():
            for t_str in times:
                time = datetime.datetime.fromisoformat(t_str)
                rides = {k: v for k, v in self.rotations.items() if v.vehicle_id == v_id}
                negative_rotations.add([k for k, v in rides.items()
                                        if time >= v.departure_time and time <= v.arrival_time][0])
        return list(negative_rotations)

    def generate_scenario(self, args):
        """ Generate scenario.json for spiceEV

        :param args: Command line arguments and/or arguments from config file.
        :type args: argparse.Namespace
        :return: A spiceEV Scenario instance that can be run and also collects all
                 simulation outputs.
        :rtype:  spice_ev.src.Scenario
        """
<<<<<<< HEAD
=======

        random.seed(args.seed)

        # load stations file
        if args.electrified_stations is None:
            args.electrified_stations = "examples/electrified_stations.json"
        ext = args.electrified_stations.split('.')[-1]
        if ext != "json":
            print("File extension mismatch: electrified_stations file should be .json")
        with open(args.electrified_stations) as json_file:
            stations_dict = json.load(json_file)
>>>>>>> f746cf14

        interval = datetime.timedelta(minutes=args.interval)

        vehicles = {}
        batteries = {}
        charging_stations = {}
        grid_connectors = {}
        events = {
            "grid_operator_signals": [],
            "external_load": {},
            "energy_feed_in": {},
            "vehicle_events": []
        }

        # add vehicle events
        for vehicle_id in {rot.vehicle_id for rot in self.rotations.values()}:
            v_name = vehicle_id
            vt = vehicle_id.split("_")[0]
            ct = vehicle_id.split("_")[1]

            # filter all rides for that bus
            vehicle_rotations = {k: v for k, v in self.rotations.items() if v.vehicle_id == v_name}
            # sort events for their departure time, so that the matching departure time of an
            # arrival event can be read out of the next element in vid_list
            vehicle_rotations = {k: v for k, v in sorted(
                                 vehicle_rotations.items(), key=lambda x: x[1].departure_time)}
            rotation_ids = list(vehicle_rotations.keys())

            # define start conditions
            first_rotation = list(vehicle_rotations.values())[0]
            departure = first_rotation.departure_time
            # trips list is sorted by time
            arrival = first_rotation.trips[0].arrival_time
            vehicles[v_name] = {
                "connected_charging_station": f'{v_name}_{first_rotation.departure_name}_deps',
                "estimated_time_of_departure": departure.isoformat(),
                "desired_soc": None,
                "soc": args.desired_soc,
                "vehicle_type": vt + "_" + ct
            }
            # initial departure event from starting depot
            events["vehicle_events"].append({
                "signal_time": (departure + datetime.timedelta(
                                minutes=-args.signal_time_dif)).isoformat(),
                "start_time": departure.isoformat(),
                "vehicle_id": v_name,
                "event_type": "departure",
                "update": {
                    "estimated_time_of_arrival": arrival.isoformat()
                }
            })

            for i, v in enumerate(rotation_ids):
                departure_event_in_input = True
                # create events for all trips of one rotation
                for j, trip in enumerate(vehicle_rotations[v].trips):
                    cs_name = "{}_{}".format(v_name, trip.arrival_name)
                    gc_name = trip.arrival_name
                    arrival = trip.arrival_time
                    try:
                        departure = vehicle_rotations[v].trips[j + 1].departure_time
                        next_arrival = vehicle_rotations[v].trips[j + 1].arrival_time
                    except IndexError:
                        # get departure of the first trip of the next rotation
                        try:
                            departure = vehicle_rotations[rotation_ids[i + 1]].departure_time
                            next_arrival = \
                                vehicle_rotations[rotation_ids[i + 1]].trips[0].arrival_time
                        except IndexError:
                            departure_event_in_input = False
                            departure = arrival + datetime.timedelta(hours=8)
                            # no more rotations

                    # calculate total minutes spend at station
                    standing_time = (departure - arrival).seconds / 60
                    # get buffer time from user configuration
                    # buffer time resembles amount of time deducted off of the planned standing
                    # time. It may resemble things like delays and/or docking procedures
                    # use buffer time from electrified stations JSON or in case none is
                    # provided use global default from config file
                    buffer_time = self.stations.get(trip.arrival_name, {})\
                        .get('buffer_time', args.default_buffer_time_opps)

                    # distinct buffer times depending on time of day can be provided
                    # in that case buffer time is of type dict instead of int
                    if isinstance(buffer_time, dict):
                        # sort dict to make sure 'else' key is last key
                        buffer_time = {key: buffer_time[key] for key in sorted(buffer_time)}
                        current_hour = arrival.hour
                        for time_range, buffer in buffer_time.items():
                            if time_range == 'else':
                                buffer_time = buffer
                                break
                            else:
                                start_hour, end_hour = [int(t) for t in time_range.split('-')]
                                if end_hour < start_hour:
                                    if current_hour >= start_hour or current_hour < end_hour:
                                        buffer_time = buffer
                                        break
                                else:
                                    if start_hour <= current_hour < end_hour:
                                        buffer_time = buffer
                                        break
                        else:
                            # buffer time not specified for hour of current stop
                            buffer_time = args.default_buffer_time_opps

                    # connect cs and add gc if station is electrified
                    connected_charging_station = None
                    desired_soc = 0
                    try:
                        # assume electrified station
                        station = self.stations[gc_name]
                        station_type = station["type"]
                        if station_type == 'opps' and vehicle_rotations[v].charging_type == 'depb':
                            # a depot bus cannot charge at an opp station
                            station_type = None
                        else:
                            # at opp station, always try to charge as much as you can
                            desired_soc = 1 if station_type == "opps" else args.desired_soc
                    except KeyError:
                        # non-electrified station
                        station_type = None

                    # 1. if standing time - buffer time shorter than min_charging_time,
                    # do not connect charging station
                    # 2. if current station has no charger or a depot bus arrives at opp charger,
                    # do not connect charging station either
                    if (station_type is not None and
                            (standing_time - buffer_time >= args.min_charging_time_opps)):

                        cs_name_and_type = cs_name + "_" + station_type
                        connected_charging_station = cs_name_and_type

                        if cs_name not in charging_stations or gc_name not in grid_connectors:
                            number_cs = station["n_charging_stations"]
                            if station_type == "deps":
                                cs_power = args.cs_power_deps_oppb if ct == 'oppb' \
                                    else args.cs_power_deps_depb
                                gc_power = args.gc_power_deps
                            elif station_type == "opps":
                                # delay the arrival time to account for docking procedure
                                arrival = arrival + datetime.timedelta(minutes=buffer_time)
                                cs_power = args.cs_power_opps
                                gc_power = args.gc_power_opps

                            # gc power is not set in config
                            if gc_power is None:
                                if number_cs is not None:
                                    gc_power = number_cs * cs_power
                                else:
                                    # add a really large number
                                    gc_power = 100 * cs_power

                            # add one charging station for each bus at bus station
                            charging_stations[cs_name_and_type] = {
                                "max_power": cs_power,
                                "min_power": 0.1 * cs_power,
                                "parent": gc_name
                            }
                            # add one grid connector for each bus station
                            grid_connectors[gc_name] = {
                                "max_power": gc_power,
                                "cost": {"type": "fixed", "value": 0.3},
                                "number_cs": number_cs
                            }

                    # create arrival events
                    events["vehicle_events"].append({
                        "signal_time": (arrival + datetime.timedelta(minutes=-args.signal_time_dif)
                                        ).isoformat(),
                        "start_time": arrival.isoformat(),
                        "vehicle_id": v_name,
                        "event_type": "arrival",
                        "update": {
                            "connected_charging_station": connected_charging_station,
                            "estimated_time_of_departure": departure.isoformat(),
                            "soc_delta": trip.delta_soc,
                            "desired_soc": desired_soc
                        }
                    })
                    # create departure events
                    if departure_event_in_input:
                        events["vehicle_events"].append({
                            "signal_time": (departure + datetime.timedelta(
                                            minutes=-args.signal_time_dif)).isoformat(),
                            "start_time": departure.isoformat(),
                            "vehicle_id": v_name,
                            "event_type": "departure",
                            "update": {
                                "estimated_time_of_arrival": next_arrival.isoformat()
                            }
                        })

        # ######## END OF VEHICLE EVENTS ########## #

        # define start and stop times
        start = \
            self.get_departure_of_first_trip() - datetime.timedelta(minutes=args.signal_time_dif)
        stop = self.get_arrival_of_last_trip() + interval
        if args.days is not None:
            stop = min(stop, start + datetime.timedelta(days=args.days))
        daily = datetime.timedelta(days=1)
        # price events
        for key in grid_connectors.keys():
            if not args.include_price_csv:
                now = start - daily
                while now < stop + 2 * daily:
                    now += daily
                    for v_id, v in vehicles.items():
                        if now >= stop:
                            # after end of scenario: keep generating trips, but don't include in
                            # scenario
                            continue

                    # generate prices for the day
                    if now < stop:
                        morning = now + datetime.timedelta(hours=6)
                        evening_by_month = now + datetime.timedelta(
                            hours=22 - abs(6 - now.month))
                        events['grid_operator_signals'] += [{
                            # day (6-evening): 15ct
                            "signal_time": max(start, now - daily).isoformat(),
                            "grid_connector_id": key,
                            "start_time": morning.isoformat(),
                            "cost": {
                                "type": "fixed",
                                "value": 0.15 + random.gauss(0, 0.05)
                            }
                        }, {
                            # night (depending on month - 6): 5ct
                            "signal_time": max(start, now - daily).isoformat(),
                            "grid_connector_id": key,
                            "start_time": evening_by_month.isoformat(),
                            "cost": {
                                "type": "fixed",
                                "value": 0.05 + random.gauss(0, 0.03)
                            }
                        }]

        # add timeseries from csv
        # save path and options for CSV timeseries

        if args.include_ext_load_csv:
            for filename, gc_name in args.include_ext_load_csv:
                basename = path.splitext(path.basename(filename))[0]
                options = {
                    "csv_file": filename,
                    "start_time": start.isoformat(),
                    "step_duration_s": 900,  # 15 minutes
                    "grid_connector_id": gc_name,
                    "column": "energy"
                }
                if args.include_ext_csv_option:
                    for key, value in args.include_ext_csv_option:
                        if key == "step_duration_s":
                            value = int(value)
                        options[key] = value
                events['external_load'][basename] = options
                # check if CSV file exists
                ext_csv_path = path.join(args.output_directory, filename)
                if not path.exists(ext_csv_path):
                    print("Warning: external csv file '{}' does not exist yet".format(ext_csv_path))

        if args.include_feed_in_csv:
            for filename, gc_name in args.include_feed_in_csv:
                basename = path.splitext(path.basename(filename))[0]
                options = {
                    "csv_file": filename,
                    "start_time": start.isoformat(),
                    "step_duration_s": 3600,  # 60 minutes
                    "grid_connector_id": gc_name,
                    "column": "energy"
                }
                if args.include_feed_in_csv_option:
                    for key, value in args.include_feed_in_csv_option:
                        if key == "step_duration_s":
                            value = int(value)
                        options[key] = value
                events['energy_feed_in'][basename] = options
                feed_in_path = path.join(args.output_directory, filename)
                if not path.exists(feed_in_path):
                    print("Warning: feed-in csv file '{}' does not exist yet".format(feed_in_path))

        if args.include_price_csv:
            for filename, gc_name in args.include_price_csv:
                options = {
                    "csv_file": filename,
                    "start_time": start.isoformat(),
                    "step_duration_s": 3600,  # 60 minutes
                    "grid_connector_id": gc_name,
                    "column": "price [ct/kWh]"
                }
                for key, value in args.include_price_csv_option:
                    if key == "step_duration_s":
                        value = int(value)
                    options[key] = value
                events['energy_price_from_csv'] = options
                price_csv_path = path.join(args.output_directory, filename)
                if not path.exists(price_csv_path):
                    print("Warning: price csv file '{}' does not exist yet".format(price_csv_path))

        if args.battery:
            for idx, bat in enumerate(args.battery, 1):
                capacity, c_rate, gc = bat[:3]
                if gc not in grid_connectors:
                    # no vehicle charges here
                    continue
                if capacity > 0:
                    max_power = c_rate * capacity
                else:
                    # unlimited battery: set power directly
                    max_power = c_rate
                batteries[f"BAT{idx}"] = {
                    "parent": gc,
                    "capacity": capacity,
                    "charging_curve": [[0, max_power], [1, max_power]],
                }
                if len(bat) == 4:
                    # discharge curve can be passed as optional 4th param
                    batteries[f"BAT{idx}"].update({
                        "discharge_curve": bat[3]
                    })

        # create final dict
        self.scenario = {
            "scenario": {
                "start_time": start.isoformat(),
                "interval": interval.days * 24 * 60 + interval.seconds // 60,
                "n_intervals": (stop - start) // interval
            },
            "constants": {
                "vehicle_types": self.vehicle_types,
                "vehicles": vehicles,
                "grid_connectors": grid_connectors,
                "charging_stations": charging_stations,
                "batteries": batteries
            },
            "events": events
        }

        return Scenario(self.scenario, args.output_directory)

    def generate_rotations_overview(self, scenario, args):
        rotation_infos = []

        negative_rotations = self.get_negative_rotations(scenario)

        interval = datetime.timedelta(minutes=args.interval)
        sim_start_time = \
            self.get_departure_of_first_trip() - datetime.timedelta(minutes=args.signal_time_dif)

        for id, rotation in self.rotations.items():
            # get SOC timeseries for this rotation
            vehicle_id = rotation.vehicle_id

            # get soc timeseries for current rotation
            vehicle_soc = scenario.vehicle_socs[vehicle_id]
            start_idx = (rotation.departure_time - sim_start_time) // interval
            end_idx = start_idx + ((rotation.arrival_time-rotation.departure_time) // interval)
            rotation_soc_ts = vehicle_soc[start_idx:end_idx]

            rotation_info = {
                                "rotation_id": id,
                                "start_time": rotation.departure_time.isoformat(),
                                "end_time": rotation.arrival_time.isoformat(),
                                "vehicle_type": rotation.vehicle_type,
                                "vehicle_id": rotation.vehicle_id,
                                "depot_name": rotation.departure_name,
                                "lines": ':'.join(rotation.lines),
                                "total_consumption_[kWh]": rotation.consumption,
                                "distance": rotation.distance,
                                "charging_type": rotation.charging_type,
                                "SOC_at_arrival": rotation_soc_ts[-1],
                                "Minumum_SOC": min(rotation_soc_ts),
                                "Negative_SOC": 1 if id in negative_rotations else 0
                             }
            rotation_infos.append(rotation_info)

        with open(path.join(args.output_directory, "rotations.csv"), "w+") as f:
            csv_writer = csv.DictWriter(f, list(rotation_infos[0].keys()))
            csv_writer.writeheader()
            csv_writer.writerows(rotation_infos)<|MERGE_RESOLUTION|>--- conflicted
+++ resolved
@@ -298,8 +298,6 @@
                  simulation outputs.
         :rtype:  spice_ev.src.Scenario
         """
-<<<<<<< HEAD
-=======
 
         random.seed(args.seed)
 
@@ -311,7 +309,6 @@
             print("File extension mismatch: electrified_stations file should be .json")
         with open(args.electrified_stations) as json_file:
             stations_dict = json.load(json_file)
->>>>>>> f746cf14
 
         interval = datetime.timedelta(minutes=args.interval)
 

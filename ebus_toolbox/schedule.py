import csv
import random
import datetime
import warnings
from pathlib import Path

from ebus_toolbox import util
from ebus_toolbox.rotation import Rotation
from src.scenario import Scenario


class Schedule:

    def __init__(self, vehicle_types, stations, **kwargs):
        """Constructs Schedule object from CSV file containing all trips of schedule

        :param vehicle_types: Collection of vehicle types and their properties.
        :type vehicle_types: dict
        :param stations: electrified stations
        :type stations: dict

        :raises SystemExit: In case not all mandatory options are provided

        :param kwargs: Command line arguments
        :type kwargs: dict
        """

        self.stations = stations
        self.rotations = {}
        self.consumption = 0
        self.vehicle_types = vehicle_types
        self.original_rotations = None

        # mandatory config parameters
        mandatory_options = [
            "min_recharge_deps_oppb",
            "min_recharge_deps_depb",
            "gc_power_opps",
            "gc_power_deps",
            "cs_power_opps",
            "cs_power_deps_depb",
            "cs_power_deps_oppb",
        ]
        missing = [opt for opt in mandatory_options if kwargs.get(opt) is None]
        if missing:
            raise SystemExit("The following arguments are required: {}".format(", ".join(missing)))
        else:
            for opt in mandatory_options:
                setattr(self, opt, kwargs.get(opt))

    @classmethod
    def from_csv(cls, path_to_csv, vehicle_types, stations, **kwargs):
        """Constructs Schedule object from CSV file containing all trips of schedule.

        :param path_to_csv: Path to csv file containing trip data
        :type path_to_csv: str
        :param vehicle_types: Collection of vehicle types and their properties.
        :type vehicle_types: dict
        :param stations: json of electrified stations
        :type stations: string
        :param kwargs: Command line arguments
        :type kwargs: dict
        :return: Returns a new instance of Schedule with all trips from csv loaded.
        :rtype: Schedule
        """
        schedule = cls(vehicle_types, stations, **kwargs)

        station_data = dict()
        station_path = kwargs.get("station_data_path")

        if station_path is not None:
            try:
                with open(str(station_path), "r", encoding='utf-8') as f:
                    delim = util.get_csv_delim(station_path)
                    reader = csv.DictReader(f, delimiter=delim)
                    station_data = dict()
                    for row in reader:
                        station_data.update({str(row['Endhaltestelle']):
                                            {"elevation": float(row['elevation'])}})
            except FileNotFoundError or KeyError:
                warnings.warn("Warning: external csv file '{}' not found or not named properly "
                              "(Needed column names are 'Endhaltestelle' and 'elevation')".
                              format(station_path),
                              stacklevel=100)
            except ValueError:
                warnings.warn("Warning: external csv file '{}' does not contain numeric "
                              "values in the column 'elevation'. Station data is discarded.".
                              format(station_path),
                              stacklevel=100)

        with open(path_to_csv, 'r', encoding='utf-8') as trips_file:
            trip_reader = csv.DictReader(trips_file)
            for trip in trip_reader:
                rotation_id = trip['rotation_id']
                # trip gets reference to station data and calculates height diff during trip
                # initialization. Could also get the height difference from here on
                trip["station_data"] = station_data
                if rotation_id not in schedule.rotations.keys():
                    schedule.rotations.update({
                        rotation_id: Rotation(id=rotation_id,
                                              vehicle_type=trip['vehicle_type'],
                                              schedule=schedule)})
                schedule.rotations[rotation_id].add_trip(trip)

        # set charging type for all rotations without explicitly specified charging type
        # charging type may have been set above if a trip of a rotation has a specified
        # charging type
        for rot in schedule.rotations.values():
            if rot.charging_type is None:
                rot.set_charging_type(ct=kwargs.get('preferred_charging_type', 'oppb'))

        if kwargs.get("check_rotation_consistency"):
            # check rotation expectations
            ignored_rotations = cls.check_consistency(schedule)
            if ignored_rotations:
                # write errors to file
                with open(kwargs["output_directory"] / "inconsistent_rotations.csv", "w") as f:
                    for rot_id, e in ignored_rotations.items():
                        f.write(f"Rotation {rot_id}: {e}\n")
                        print(f"Rotation {rot_id}: {e}")
                        if kwargs.get("ignore_inconsistent_rotations"):
                            # remove this rotation from schedule
                            del schedule.rotations[rot_id]
        elif kwargs.get("ignore_inconsistent_rotations"):
            warnings.warn("Option ignore_inconsistent_rotations ignored, "
                          "as check_rotation_consistency is not set")

        return schedule

    @classmethod
    def check_consistency(cls, schedule):
        """
        Check rotation expectations, such as
        - each rotation has one "Einsetzfahrt"
        - each rotation has one "Aussetzfahrt"
        - the "Einsatzfahrt" starts where the "Aussetzfahrt" ends
        - the rotation name is unique
        - every trip within a rotation starts where the previous trip ended

        :param schedule: the schedule to check
        :type schedule: dict
        :return: faulty rotations. Dict of rotation ID -> error message
        :rtype: dict
        """
        ignored_rotations = {}
        for rot_id, rotation in schedule.rotations.items():
            # iterate over trips, looking for initial and final stations
            dep_name = None
            arr_name = None
            prev_station_name = None
            try:
                for trip in rotation.trips:
                    if trip.line == "Einsetzfahrt":
                        # must have exactly one "Einsetzfahrt"
                        assert dep_name is None, "Einsetzfahrt encountered mutliple times"
                        dep_name = trip.departure_name
                    if trip.line == "Aussetzfahrt":
                        # must have exactly one "Aussetzfahrt"
                        assert arr_name is None, "Aussetzfahrt encountered multiple times"
                        arr_name = trip.arrival_name
                    if prev_station_name is not None:
                        # must depart from the previous station
                        assert trip.departure_name == prev_station_name, "Wrong departure station"
                        prev_station_name = trip.arrival_name
                # must have exactly one "Einsetzfahrt" and "Aussetzfahrt"
                assert dep_name is not None and arr_name is not None, "No Ein- or Aussetzfahrt"
                # rotation must end where it started
                assert dep_name == arr_name, "Start and end of rotation differ"
            except AssertionError as e:
                # some assumption is violated
                # save error text
                ignored_rotations[rot_id] = e

        return ignored_rotations

    def run(self, args):
        # each rotation is assigned a vehicle ID
        self.assign_vehicles()

        scenario = self.generate_scenario(args)

        print("Running Spice EV...")
        with warnings.catch_warnings():
            warnings.simplefilter('ignore', UserWarning)
            scenario.run('distributed', vars(args).copy())

        return scenario

    def set_charging_type(self, ct, rotation_ids=None):
        """ Change charging type of either all or specified rotations. Adjust minimum standing time
        at depot after completion of rotation.
        :param ct: Choose this charging type wheneever possible. Either 'depb' or 'oppb'.
        :type ct: str
        :param rotation_ids: IDs of rotations for which to set charging type. If None set charging
                            charging type for all rotations.
        :type rotation_ids: list
        """
        assert ct in ["oppb", "depb"], f"Invalid charging type: {ct}"

        for id, rot in self.rotations.items():
            if rotation_ids is None or id in rotation_ids:
                rot.set_charging_type(ct)

    def assign_vehicles(self):
        """ Assign vehicle IDs to rotations. A FIFO approach is used.
            For every rotation it is checked whether vehicles with matching type are idle, in which
            case the one with longest standing time since last rotation is used.
            If no vehicle is available a new vehicle ID is generated.
        """
        rotations_in_progress = []
        idle_vehicles = []
        # count number of vehicles per type
        # used for unique vehicle id e.g. vehicletype_chargingtype_id
        vehicle_type_counts = {f'{vehicle_type}_{charging_type}': 0
                               for vehicle_type, charging_types in self.vehicle_types.items()
                               for charging_type in charging_types.keys()}

        rotations = sorted(self.rotations.values(), key=lambda rot: rot.departure_time)

        for rot in rotations:
            # find vehicles that have completed rotation and stood for a minimum standing time
            # mark those vehicle as idle
            while rotations_in_progress:
                # calculate min_standing_time deps
                r = rotations_in_progress.pop(0)
                if rot.departure_time > r.earliest_departure_next_rot:
                    idle_vehicles.append((r.vehicle_id, r.arrival_name))
                else:
                    rotations_in_progress.insert(0, r)
                    break

            # find idle vehicle for rotation if exists
            # else generate new vehicle id
            vt_ct = f"{rot.vehicle_type}_{rot.charging_type}"
            for item in idle_vehicles:
                id, deps = item
                if vt_ct in id and deps == rot.departure_name:
                    rot.vehicle_id = id
                    idle_vehicles.remove(item)
                    break
            else:
                # no vehicle available for dispatch, generate new one
                vehicle_type_counts[vt_ct] += 1
                rot.vehicle_id = f"{vt_ct}_{vehicle_type_counts[vt_ct]}"

            # keep list of rotations in progress sorted
            i = 0
            for i, r in enumerate(rotations_in_progress):
                # go through rotations in order, stop at same or higher departure
                if r.earliest_departure_next_rot >= rot.earliest_departure_next_rot:
                    break
            else:
                # highest departure, insert at
                i = i + 1
            # insert at calculated index
            rotations_in_progress.insert(i, rot)

        self.vehicle_type_counts = vehicle_type_counts

    def calculate_consumption(self):
        """ Computes consumption for all trips of all rotations.
            Depends on vehicle type only, not on charging type.

        :return: Total consumption for entire schedule [kWh]
        :rtype: float
        """
        self.consumption = 0
        for rot in self.rotations.values():
            self.consumption += rot.calculate_consumption()

        return self.consumption

    def get_departure_of_first_trip(self):
        """ Finds earliest departure time among all rotations.

        :return: Date and time of earliest departure of schedule.
        :rtype: datetime.datetime
        """
        sorted_rotations = sorted(self.rotations.values(), key=lambda rot: rot.departure_time)
        return sorted_rotations[0].departure_time

    def get_arrival_of_last_trip(self):
        """Finds latest arrival time among all rotations.

        :return: Date and time of latest arrival of schedule.
        :rtype: datetime.datetime
        """
        sorted_rotations = sorted(self.rotations.values(), key=lambda rot: rot.arrival_time)
        return sorted_rotations[-1].arrival_time

    def get_common_stations(self, only_opps=True):
        """
        for each rotation key, return set of rotations
            that share a station during any trip (with time info)
        :param only_opps: only search for opps stations
        :type only_opps: boolean
        :return: dictionary of rotations
        """

        # rot -> stations with timings
        rotations = {}
        for rot_key, rotation in self.rotations.items():
            rotations[rot_key] = {}
            for t in rotation.trips:
                arr_station = self.stations.get(t.arrival_name)
                if not only_opps or arr_station is not None and arr_station["type"] == "opps":
                    # dependent station: add to rotation with arrival time
                    if t.arrival_name in rotations[rot_key]:
                        rotations[rot_key][t.arrival_name].append([t.arrival_time, None])
                    else:
                        rotations[rot_key][t.arrival_name] = [[t.arrival_time, None]]
                if t.departure_name in rotations[rot_key]:
                    rotations[rot_key][t.departure_name][-1][1] = t.departure_time

        # check stations for overlaps
        rot_set = {}
        for rot_key, stations in rotations.items():
            rot_set[rot_key] = {}
            for r, alt_stations in rotations.items():
                if rot_key == r:
                    continue
                for station_name, times in stations.items():
                    if station_name in alt_stations:
                        # both at same station. Check for same time
                        for t in times:
                            for alt_t in alt_stations[station_name]:
                                if t[1] is None or alt_t[1] is None:
                                    # no departure: ignore
                                    continue
                                if max(t[0], alt_t[0]) < min(t[1], alt_t[1]):
                                    # overlap
                                    rot_set[rot_key][r] = min(t[0], alt_t[0])
                                    break
                            if r in rot_set[rot_key]:
                                break
        return rot_set

    def get_negative_rotations(self, scenario):
        """
        Get rotations with negative soc from spice_ev outputs

        :param scenario: Simulation scenario containing simulation results
                         including the SoC of all vehicles over time
        :type scenario: spice_ev.Scenario
        :return: list of negative rotation_id's
        :rtype: list
        """

        # get dict of vehicles with negative SOCs
        try:
            negative_vehicles = scenario.negative_soc_tracker
        except AttributeError:
            return []
        # get matching rotations
        negative_rotations = set()
        for v_id, times in negative_vehicles.items():
            for t_str in times:
                time = datetime.datetime.fromisoformat(t_str)
                # filter rotations by vehicle ID
                rides = {k: v for k, v in self.rotations.items() if v.vehicle_id == v_id}
                # sort rotations by departure time
                rides = sorted(rides.items(), key=lambda r: r[1].departure_time)
                # find rotation before negative arrival
                last_rot_id = None
                for k, v in rides:
                    if v.departure_time >= time:
                        # departure after negative arrival found: stop search
                        break
                    last_rot_id = k
                # end of iteration (next departure found / end of list): add last rotation ID
                if last_rot_id is not None:
                    negative_rotations.add(last_rot_id)

        return list(negative_rotations)

    def generate_scenario(self, args):
        """ Generate scenario.json for spiceEV

        :param args: Command line arguments and/or arguments from config file.
        :type args: argparse.Namespace
        :return: A spiceEV Scenario instance that can be run and also collects all
                 simulation outputs.
        :rtype:  spice_ev.src.Scenario
        """

        random.seed(args.seed)

        interval = datetime.timedelta(minutes=args.interval)

        vehicles = {}
        batteries = {}
        photovoltaics = {}
        charging_stations = {}
        grid_connectors = {}
        events = {
            "grid_operator_signals": [],
            "external_load": {},
            "energy_feed_in": {},
            "vehicle_events": []
        }

        # define start and stop times
        start_simulation = \
            self.get_departure_of_first_trip() - datetime.timedelta(minutes=args.signal_time_dif)
        stop_simulation = self.get_arrival_of_last_trip() + interval
        if args.days is not None:
            stop_simulation = min(
                stop_simulation, start_simulation + datetime.timedelta(days=args.days))

        # add vehicle events
        for vehicle_id in sorted({rot.vehicle_id for rot in self.rotations.values()}):
            # filter all rides for that bus
            vehicle_rotations = {k: v for k, v in self.rotations.items()
                                 if v.vehicle_id == vehicle_id}
            # get sorted list of all trips for current vehicle
            # sort rotations by time leveraging the fact that the
            # list of trips per rotation is always sorted
            vehicle_rotations = {k: v for k, v in sorted(
                vehicle_rotations.items(), key=lambda x: x[1].departure_time)}
            vehicle_trips = [t for rot in vehicle_rotations.values() for t in rot.trips]

            for i, trip in enumerate(vehicle_trips):
                # don't generate events that start after simulation has stopped
                if trip.departure_time >= stop_simulation:
                    break

                cs_name = f"{vehicle_id}_{trip.arrival_name}"
                gc_name = trip.arrival_name

                # departure time of next trip for standing time calculation
                try:
                    next_departure_time = vehicle_trips[i+1].departure_time
                except IndexError:
                    # last trip
                    next_departure_time = trip.arrival_time + datetime.timedelta(hours=8)

                # get current station if electrified
                connected_charging_station = None
                desired_soc = 0
                try:
                    # assume electrified station
                    station = self.stations[gc_name]
                    station_type = station["type"]
                    if station_type == 'opps' and trip.rotation.charging_type == 'depb':
                        # a depot bus cannot charge at an opp station
                        station_type = None
                    else:
                        # get desired soc by station type
                        desired_soc = vars(args).get("desired_soc_" + station_type)
                except KeyError:
                    # non-electrified station
                    station_type = None

                # get buffer time from user configuration
                # buffer_time is an abstraction of delays like docking procedures and
                # is added to the planned arrival time
                # ignore buffer time for end of last trip to make sure vehicles arrive
                # before simulation ends
                if i < len(vehicle_trips) - 1:
                    buffer_time = util.get_buffer_time(trip=trip,
                                                       default=args.default_buffer_time_opps)
                else:
                    buffer_time = 0
                # arrival event must occur no later than next departure and
                # one step before simulation terminates for arrival event to be taken into account
                arrival_time = min(trip.arrival_time + datetime.timedelta(minutes=buffer_time),
                                   next_departure_time)

                # total minutes spend at station
                standing_time = (next_departure_time - arrival_time).total_seconds() / 60

                # connect to charging station
                # generate gc and cs if they dont exist
                if station_type is not None and standing_time >= args.min_charging_time:
                    # vehicle connects to charging station
                    connected_charging_station = f"{cs_name}_{station_type}"
                    # create charging station and grid connector if necessary
                    if cs_name not in charging_stations or gc_name not in grid_connectors:
                        number_cs = station["n_charging_stations"]
                        if station_type == "deps":
                            cs_power = args.cs_power_deps_oppb \
                                if trip.rotation.charging_type == 'oppb' \
                                else args.cs_power_deps_depb
                            gc_power = args.gc_power_deps
                        elif station_type == "opps":
                            cs_power = args.cs_power_opps
                            gc_power = args.gc_power_opps

                        # add one charging station for each bus at bus station
                        charging_stations[connected_charging_station] = {
                            "type": station_type,
                            "max_power": cs_power,
                            "min_power": 0.1 * cs_power,
                            "parent": gc_name
                        }
                        # add one grid connector for each bus station
                        grid_connectors[gc_name] = {
                            "max_power": gc_power,
                            "cost": {"type": "fixed", "value": 0.3},
                            "number_cs": number_cs,
                            "voltage_level": self.stations[gc_name]["voltage_level"]
                        }
<<<<<<< HEAD
                        # check for stationary battery
                        battery = station.get("battery")
                        if battery is not None:
                            # add stationary battery at this station/GC
                            battery["parent"] = gc_name
                            batteries[gc_name] = battery
=======
                        # add feed-in name and power at grid connector if exists
                        if args.include_feed_in_csv:
                            if gc_name == args.include_feed_in_csv[0][1]:
                                # ToDo: Make universal! Adjust how to include feed-in timeseries?
                                #  also in SpiceEV?
                                photovoltaics[gc_name] = {
                                    "parent": gc_name,
                                    "nominal_power": vars(args).get("pv_power", 0)
                                    # ToDo: Allow to set pv_power for specific GC
                                    #  (include in include_feed_in_csv as third argument?)
                                }
>>>>>>> d3973dd8

                # initial condition of vehicle
                if i == 0:
                    vehicles[vehicle_id] = {
                        "connected_charging_station": None,
                        "estimated_time_of_departure": trip.departure_time.isoformat(),
                        "desired_soc": None,
                        "soc": args.desired_soc_deps,
                        "vehicle_type":
                            f"{trip.rotation.vehicle_type}_{trip.rotation.charging_type}"
                    }

                # create departure event
                events["vehicle_events"].append({
                    "signal_time": (trip.departure_time
                                    - datetime.timedelta(minutes=args.signal_time_dif)
                                    ).isoformat(),
                    "start_time": trip.departure_time.isoformat(),
                    "vehicle_id": vehicle_id,
                    "event_type": "departure",
                    "update": {
                        "estimated_time_of_arrival": arrival_time.isoformat()
                    }
                })

                # create arrival event
                events["vehicle_events"].append({
                    "signal_time": (arrival_time
                                    - datetime.timedelta(minutes=args.signal_time_dif)
                                    ).isoformat(),
                    "start_time": arrival_time.isoformat(),
                    "vehicle_id": vehicle_id,
                    "event_type": "arrival",
                    "update": {
                        "connected_charging_station": connected_charging_station,
                        "estimated_time_of_departure": next_departure_time.isoformat(),
                        "soc_delta": trip.delta_soc,
                        "desired_soc": desired_soc
                    }
                })

        # ######## END OF VEHICLE EVENTS ########## #

        daily = datetime.timedelta(days=1)
        # price events
        for key in grid_connectors.keys():
            if not args.include_price_csv:
                now = start_simulation - daily
                while now < stop_simulation + 2 * daily:
                    now += daily
                    for v_id, v in vehicles.items():
                        if now >= stop_simulation:
                            # after end of scenario: keep generating trips, but don't include in
                            # scenario
                            continue

                    # generate prices for the day
                    if now < stop_simulation:
                        morning = now + datetime.timedelta(hours=6)
                        evening_by_month = now + datetime.timedelta(
                            hours=22 - abs(6 - now.month))
                        events['grid_operator_signals'] += [{
                            # day (6-evening): 15ct
                            "signal_time": max(start_simulation, now - daily).isoformat(),
                            "grid_connector_id": key,
                            "start_time": morning.isoformat(),
                            "cost": {
                                "type": "fixed",
                                "value": 0.15 + random.gauss(0, 0.05)
                            }
                        }, {
                            # night (depending on month - 6): 5ct
                            "signal_time": max(start_simulation, now - daily).isoformat(),
                            "grid_connector_id": key,
                            "start_time": evening_by_month.isoformat(),
                            "cost": {
                                "type": "fixed",
                                "value": 0.05 + random.gauss(0, 0.03)
                            }
                        }]

        # add timeseries from csv
        # save path and options for CSV timeseries

        if args.include_ext_load_csv:
            for filename, gc_name in args.include_ext_load_csv:
                options = {
                    "csv_file": filename,
                    "start_time": start_simulation.isoformat(),
                    "step_duration_s": 900,  # 15 minutes
                    "grid_connector_id": gc_name,
                    "column": "energy"
                }
                if args.include_ext_csv_option:
                    for key, value in args.include_ext_csv_option:
                        if key == "step_duration_s":
                            value = int(value)
                        options[key] = value
                events['external_load'][Path(filename).stem] = options
                # check if CSV file exists
                ext_csv_path = args.output_directory / filename
                if not ext_csv_path.exists():
                    print("Warning: external csv file '{}' does not exist yet".format(ext_csv_path))

        if args.include_feed_in_csv:
            for filename, gc_name in args.include_feed_in_csv:
                options = {
                    "csv_file": filename,
                    "start_time": start_simulation.isoformat(),
                    "step_duration_s": 3600,  # 60 minutes
                    "grid_connector_id": gc_name,
                    "column": "energy"
                }
                if args.include_feed_in_csv_option:
                    for key, value in args.include_feed_in_csv_option:
                        if key == "step_duration_s":
                            value = int(value)
                        options[key] = value
                events['energy_feed_in'][Path(filename).stem] = options
                feed_in_path = args.output_directory / filename
                if not feed_in_path.exists():
                    print("Warning: feed-in csv file '{}' does not exist yet".format(feed_in_path))

        if args.include_price_csv:
            for filename, gc_name in args.include_price_csv:
                options = {
                    "csv_file": filename,
                    "start_time": start_simulation.isoformat(),
                    "step_duration_s": 3600,  # 60 minutes
                    "grid_connector_id": gc_name,
                    "column": "price [ct/kWh]"
                }
                for key, value in args.include_price_csv_option:
                    if key == "step_duration_s":
                        value = int(value)
                    options[key] = value
                events['energy_price_from_csv'] = options
                price_csv_path = args.output_directory / filename
                if not price_csv_path.exists():
                    print("Warning: price csv file '{}' does not exist yet".format(price_csv_path))

        # reformat vehicle types for spiceEV
        vehicle_types_spiceev = {f'{vehicle_type}_{charging_type}': body
                                 for vehicle_type, subtypes in self.vehicle_types.items()
                                 for charging_type, body in subtypes.items()}

        # create final dict
        self.scenario = {
            "scenario": {
                "start_time": start_simulation.isoformat(),
                "interval": interval.days * 24 * 60 + interval.seconds // 60,
                "n_intervals": (stop_simulation - start_simulation) // interval
            },
            "constants": {
                "vehicle_types": vehicle_types_spiceev,
                "vehicles": vehicles,
                "grid_connectors": grid_connectors,
                "charging_stations": charging_stations,
                "batteries": batteries,
                "photovoltaics": photovoltaics,
            },
            "events": events
        }

        return Scenario(self.scenario, args.output_directory)<|MERGE_RESOLUTION|>--- conflicted
+++ resolved
@@ -500,14 +500,13 @@
                             "number_cs": number_cs,
                             "voltage_level": self.stations[gc_name]["voltage_level"]
                         }
-<<<<<<< HEAD
                         # check for stationary battery
                         battery = station.get("battery")
                         if battery is not None:
                             # add stationary battery at this station/GC
                             battery["parent"] = gc_name
                             batteries[gc_name] = battery
-=======
+
                         # add feed-in name and power at grid connector if exists
                         if args.include_feed_in_csv:
                             if gc_name == args.include_feed_in_csv[0][1]:
@@ -519,7 +518,6 @@
                                     # ToDo: Allow to set pv_power for specific GC
                                     #  (include in include_feed_in_csv as third argument?)
                                 }
->>>>>>> d3973dd8
 
                 # initial condition of vehicle
                 if i == 0:

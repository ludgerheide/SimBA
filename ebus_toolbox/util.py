--- conflicted
+++ resolved
@@ -232,19 +232,6 @@
                         help='location of vehicle type definitions')
     parser.add_argument('--station_data_path', default=None,
                         help='Use station data to back calculation of consumption with height\
-<<<<<<< HEAD
-                             information of stations')
-    parser.add_argument('--outside_temperature_over_day_path', default=None,
-                        help="Use csv. data with 'hour' and temperature' columns to set \
-                            temperatures in case they are not in trips.csv")
-    parser.add_argument('--level_of_loading_over_day_path', default=None,
-                        help="Use csv. data with 'hour' and level_of_loading' columns to set \
-                            level of loading in case they are not in trips.csv")
-    parser.add_argument('--cost-parameters-file', default=None,
-                        help='include cost parameters json, needed if cost_calculation==True')
-    parser.add_argument('--rotation-filter', default=None,
-                        help='Use json data with rotation ids')
-=======
                          information of stations')
     parser.add_argument('--outside_temperature_over_day_path', default=None,
                         help="Use csv. data with 'hour' and temperature' columns to set \
@@ -254,27 +241,17 @@
                         level of loading in case they are not in trips.csv")
     parser.add_argument('--cost-parameters-file', default=None,
                         help='include cost parameters json, needed if cost_calculation==True')
->>>>>>> d5b5c1be
 
     # #### Modes #####
     mode_choices = ['sim', 'neg_depb_to_oppb', 'neg_oppb_to_depb', 'service_optimization', 'report']
     parser.add_argument('--mode', default=['sim', 'report'], nargs='*', choices=mode_choices,
                         help=f"Specify what you want to do. Choose one or more from \
-<<<<<<< HEAD
-                            {', '.join(mode_choices)}. \
-                            sim runs a single simulation with the given inputs. \
-                            neg_depb_to_oppb changes charging type of negative depb rotations. \
-                            neg_oppb_to_depb changes charging type of negative oppb rotations. \
-                            service optimization finds the largest set of electrified rotations. \
-                            report generates simulation output files.")
-=======
                         {', '.join(mode_choices)}. \
                         sim runs a single simulation with the given inputs. \
                         neg_depb_to_oppb changes charging type of negative depb rotations. \
                         neg_oppb_to_depb changes charging type of negative oppb rotations. \
                         service optimization finds the largest set of electrified rotations. \
                         report generates simulation output files.")
->>>>>>> d5b5c1be
 
     # #### Flags #####
     parser.add_argument('--cost-calculation', '-cc', action='store_true',
@@ -289,11 +266,7 @@
     # #### Physical setup of environment #####
     parser.add_argument('--preferred-charging-type', '-pct', default='depb',
                         choices=['depb', 'oppb'], help="Preferred charging type. Choose one\
-<<<<<<< HEAD
-                            from {depb, oppb}. opp stands for opportunity.")
-=======
                         from {depb, oppb}. opp stands for opportunity.")
->>>>>>> d5b5c1be
     parser.add_argument('--gc-power-opps', metavar='POPP', type=float, default=100000,
                         help='max power of grid connector at opp stations')
     parser.add_argument('--gc-power-deps', metavar='PDEP', type=float, default=100000,
@@ -315,11 +288,7 @@
     parser.add_argument('--min-charging-time', help='define minimum time of charging',
                         default=0)
     parser.add_argument('--default-buffer-time-opps', help='time to subtract off of standing time '
-<<<<<<< HEAD
-                                                           'at opp station to simulate docking procedure.', default=0)
-=======
                         'at opp station to simulate docking procedure.', default=0)
->>>>>>> d5b5c1be
 
     # #### SIMULATION PARAMETERS #####
     parser.add_argument('--days', metavar='N', type=int, default=None,
@@ -332,21 +301,12 @@
     parser.add_argument('--eta', action='store_true',
                         help='Show estimated time to finish simulation after each step, '
                              'instead of progress bar. Not recommended for fast computations.')
-<<<<<<< HEAD
-    parser.add_argument('--rotation-filter-variable', default=None, choices=['include', 'exclude', None],
-                        help='set mode for filtering schedule rotations')
-=======
->>>>>>> d5b5c1be
 
     # #### SPICE EV PARAMETERS ONLY DEFAULT VALUES NOT IN eBus-Toolbox CONFIG #####
     parser.add_argument('--seed', default=1, type=int, help='set random seed')
     parser.add_argument('--include-price-csv',
                         help='include CSV for energy price. \
-<<<<<<< HEAD
-                                You may define custom options with --include-price-csv-option')
-=======
                             You may define custom options with --include-price-csv-option')
->>>>>>> d5b5c1be
     parser.add_argument('--include-price-csv-option', '-po', metavar=('KEY', 'VALUE'),
                         nargs=2, default=[], action='append',
                         help='append additional argument to price signals')

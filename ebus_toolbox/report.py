--- conflicted
+++ resolved
@@ -18,7 +18,7 @@
 
     gc_list = list(scenario.constants.grid_connectors.keys())
 
-    with open(args.output_directory / "gc_power_overview_timeseries.csv", "w", newline='') as f:
+    with open(args.results_directory / "gc_power_overview_timeseries.csv", "w", newline='') as f:
         csv_writer = csv.writer(f)
         csv_writer.writerow(["time"] + gc_list)
         stations = []
@@ -50,7 +50,7 @@
     used_gc_list = list(scenario.constants.grid_connectors.keys())
     stations = getattr(schedule, "stations")
 
-    with open(args.output_directory / "gc_overview.csv", "w", newline='') as f:
+    with open(args.results_directory / "gc_overview.csv", "w", newline='') as f:
         csv_writer = csv.writer(f)
         csv_writer.writerow(["station_name",
                              "station_type",
@@ -91,29 +91,7 @@
                                  sum_of_cs_energy,
                                  *use_factors])
 
-import src.report as spice_ev_report
-
-
-def generate(schedule, scenario, args, prefix=""):
-    """
-    Save report files in output directory
-
-    :param schedule: toolbox schedule
-    :type schedule: dict
-    :param scenario: SpiceEV scenario
-    :type scenario: Scenario
-    :param args: command line options
-    :type args: Namespace
-    :param prefix: results subdirectory name
-    :type prefix: string
-    """
-
-    # create subfolder for output
-    results_directory = args.output_directory.joinpath(prefix)
-    results_directory.mkdir(parents=True, exist_ok=True)
-
-<<<<<<< HEAD
-=======
+
 def generate(schedule, scenario, args):
     """Generates all output files/ plots and saves them in the output directory.
 
@@ -128,7 +106,14 @@
     # generate simulation_timeseries.csv, simulation.json and vehicle_socs.csv in spiceEV
     with warnings.catch_warnings():
         warnings.simplefilter('ignore', UserWarning)
+        # re-route output paths
+        args.save_soc = args.results_directory / "vehicle_socs.csv"
+        args.save_results = args.results_directory / "simulation.json"
+        args.save_timeseries = args.results_directory / "simulation_timeseries.csv"
         generate_reports(scenario, vars(args).copy())
+        args.save_timeseries = None
+        args.save_results = None
+        args.save_soc = None
 
     # generate gc power overview
     generate_gc_power_overview_timeseries(scenario, args)
@@ -141,13 +126,12 @@
     with plt.ion():     # make plotting temporarily interactive, so plt.show does not block
         plot(scenario)
         plt.gcf().set_size_inches(10, 10)
-        plt.savefig(args.output_directory / "run_overview.png")
-        plt.savefig(args.output_directory / "run_overview.pdf")
+        plt.savefig(args.results_directory / "run_overview.png")
+        plt.savefig(args.results_directory / "run_overview.pdf")
         if not args.show_plots:
             plt.close()
 
     # calculate SOCs for each rotation
->>>>>>> 98f20e48
     rotation_infos = []
 
     negative_rotations = schedule.get_negative_rotations(scenario)
@@ -207,29 +191,21 @@
                       "Omit parameter <days> to simulate entire schedule.",
                       stacklevel=100)
 
-    with open(results_directory / "rotation_socs.csv", "w", newline='') as f:
+    with open(args.results_directory / "rotation_socs.csv", "w", newline='') as f:
         csv_writer = csv.writer(f)
         csv_writer.writerow(("time",) + tuple(rotation_socs.keys()))
         for i, row in enumerate(zip(*rotation_socs.values())):
             t = sim_start_time + i * scenario.interval
             csv_writer.writerow((t,) + row)
 
-    with open(results_directory / "rotation_summary.csv", "w", newline='') as f:
+    with open(args.results_directory / "rotation_summary.csv", "w", newline='') as f:
         csv_writer = csv.DictWriter(f, list(rotation_infos[0].keys()))
         csv_writer.writeheader()
         csv_writer.writerows(rotation_infos)
 
-<<<<<<< HEAD
-    # save SpiceEV results
-    spice_ev_report.generate_reports(scenario, {
-        "save_soc": results_directory / "simulation_spiceEV.csv",
-        "save_results": results_directory / "simulation_spiceEV.json",
-        "save_timeseries": results_directory / "simulation_soc_spiceEV.csv",
-    })
-=======
     # summary of used vehicle types and all costs
     if args.cost_calculation:
-        with open(args.output_directory / "summary_vehicles_costs.csv", "w", newline='') as f:
+        with open(args.results_directory / "summary_vehicles_costs.csv", "w", newline='') as f:
             csv_writer = csv.writer(f)
             csv_writer.writerow(["parameter", "value", "unit"])
             for key, value in schedule.vehicle_type_counts.items():
@@ -241,5 +217,4 @@
                 else:
                     csv_writer.writerow([key, round(value, 2), "€"])
 
-    print("Plots and output files saved in", args.output_directory)
->>>>>>> 98f20e48
+    print("Plots and output files saved in", args.results_directory)
<<<<<<< HEAD
=======
import argparse
from datetime import datetime
from pathlib import Path
>>>>>>> 180ef0bf
import shutil

from ebus_toolbox import simulate, util


if __name__ == '__main__':
<<<<<<< HEAD
    parser = util.create_ArgumentParser_with_arguments()
=======
    parser = argparse.ArgumentParser(
        description='eBus-Toolbox - \
        simulation program for electric bus fleets.')
    parser.add_argument('--input-schedule', nargs='?',
                        help='Path to CSV file containing all trips of schedule to be analyzed.')
    mode_choices = ['sim', 'neg_depb_to_oppb', 'neg_oppb_to_depb', 'service_optimization', 'report']
    parser.add_argument('--mode', default=['sim', 'report'], nargs='*', choices=mode_choices,
                        help=f"Specify what you want to do. Choose one or more from \
                        {', '.join(mode_choices)}. \
                        sim runs a single simulation with the given inputs. \
                        neg_depb_to_oppb changes charging type of negative depb rotations. \
                        neg_oppb_to_depb changes charging type of negative oppb rotations. \
                        service optimization finds the largest set of electrified rotations. \
                        report generates simulation output files.")
    parser.add_argument('--output-directory', default="./data/sim_outputs", nargs='?',
                        help='Location where all simulation outputs are stored')
    parser.add_argument('--preferred-charging-type', '-pct', default='depb',
                        choices=['depb', 'oppb'], help="Preferred charging type. Choose one\
                        from {depb, oppb}. opp stands for opportunity.")
    parser.add_argument('--vehicle-types', default="./data/examples/vehicle_types.json",
                        help='location of vehicle type definitions')
    parser.add_argument('--min-recharge-deps-oppb', default=1,
                        help='Minimum fraction of capacity for recharge when leaving the depot.')
    parser.add_argument('--min-recharge-deps-depb', default=1,
                        help='Minimum fraction of capacity for recharge when leaving the depot.')
    parser.add_argument('--check-rotation-consistency', action='store_true',
                        help='Check rotation assumptions when building schedule.')
    parser.add_argument('--ignore-inconsistent-rotations', action='store_true',
                        help='Remove rotations from schedule that violate assumptions. ')
    parser.add_argument('--days', metavar='N', type=int, default=None,
                        help='set duration of scenario as number of days')
    parser.add_argument('--interval', metavar='MIN', type=int, default=15,
                        help='set number of minutes for each timestep (Δt)')
    parser.add_argument('--desired-soc-deps', metavar='SOC', type=float, default=1.0,
                        help='set minimum desired SOC (0 - 1) for depot charging')
    parser.add_argument('--desired-soc-opps', metavar='SOC', type=float, default=0.8,
                        help='set minimum desired SOC (0 - 1) for opportunity charging')
    parser.add_argument('--gc-power-opps', metavar='POPP', type=float, default=None,
                        help='max power of grid connector at opp stations')
    parser.add_argument('--gc-power-deps', metavar='PDEP', type=float, default=None,
                        help='max power of grid connector at depot stations')
    parser.add_argument('--cs-power-opps', metavar='CSPOPP', type=float, default=450,
                        help='max power of charging station at opp stations')
    parser.add_argument('--cs-power-deps-depb', metavar='CSPDEPDEP', type=float, default=100,
                        help='max power of charging station at depot stations for depot busses')
    parser.add_argument('--cs-power-deps-oppb', metavar='CSPDEPOPP', type=float, default=150,
                        help='max power of charging station at depot stations for opp busses')
    parser.add_argument('--battery', '-b', default=[], nargs=2, type=float, action='append',
                        help='add battery with specified capacity in kWh and C-rate \
                            (-1 for variable capacity, second argument is fixed power))')
    parser.add_argument('--seed', default=None, type=int, help='set random seed')
    parser.add_argument('--iterations', default=1, type=int, help='iterations for optimization')
    parser.add_argument('--include-price-csv',
                        help='include CSV for energy price. \
                            You may define custom options with --include-price-csv-option')
    parser.add_argument('--include-price-csv-option', '-po', metavar=('KEY', 'VALUE'),
                        nargs=2, default=[], action='append',
                        help='append additional argument to price signals')
    parser.add_argument('--start-date', default='2018-01-02',
                        help='Provide start date of simulation in format YYYY-MM-DD.E.g. '
                             '2018-01-31')
    parser.add_argument('--electrified-stations', help='include electrified_stations json',
                        default='data/examples/electrified_stations.json')
    parser.add_argument('--cost-calculation', '-cc', action='store_true',
                        help='Calculate costs')
    parser.add_argument('--cost-parameters-file', help='include cost parameters json', default=None)
    parser.add_argument('--min-charging-time', help='define minimum time of charging',
                        default=0)
    parser.add_argument('--default-buffer-time-opps', help='time to subtract off of standing time '
                        'at opp station to simulate docking procedure.', default=0)
    parser.add_argument('--signal-time-dif', help='time difference between signal time and actual '
                                                  'start time of a vehicle event im min.',
                        default=10)
    parser.add_argument('--visual', '-v', action='store_true',
                        help='Show plots of the results- not applicable', default=False)
    parser.add_argument('--show-plots',
                        help='show plots for users to view in "report" mode',
                        default=False)
    parser.add_argument('--eta', action='store_true',
                        help='Show estimated time to finish simulation after each step, \
                        instead of progress bar. Not recommended for fast computations.')
    parser.add_argument('--save-timeseries', help='Write timesteps to file - not applicable',
                        default=False)
    parser.add_argument('--save-results', help='Write general info to file - not applicable',
                        default=False)
    parser.add_argument('--save-soc', help='Write SOC info to file - not applicable', default=False)
    parser.add_argument('--strategy', '-s', default='greedy',
                        help='Specify the charging strategy. One of {}. You may define \
                        custom options with --strategy-option.'.format('greedy, balanced'))
    parser.add_argument('--margin', '-m', metavar='X', type=float, default=0.05,
                        help=('Add margin for desired SOC [0.0 - 1.0].\
                        margin=0.05 means the simulation will not abort if vehicles \
                        reach at least 95%% of the desired SOC before leaving. \
                        margin=1 -> the simulation continues with every positive SOC value.'))
    parser.add_argument('--strategy-option', '-so', metavar=('KEY', 'VALUE'),
                        nargs=2, action='append',
                        help='Append additional options to the charging strategy.')
    parser.add_argument('--config', help='Use config file to set arguments')
    parser.add_argument('--station_data_path', help='Use station data to back calculation       \
                                                    of consumption with height information of   \
                                                    stations')
    parser.add_argument('--outside_temperature_over_day_path', default=None,
                        help="Use csv. data with 'hour' and temperature' columns to set \
                        temperatures in case they are not in trips.csv")

    parser.add_argument('--level_of_loading_over_day_path', default=None,
                        help="Use csv. data with 'hour' and level_of_loading' columns to set \
                        level of loading in case they are not in trips.csv")

>>>>>>> 180ef0bf
    args = parser.parse_args()
    # arguments relevant to SpiceEV, setting automatically to reduce clutter in config
    args.ALLOW_NEGATIVE_SOC = True
    args.attach_vehicle_soc = True

    util.set_options_from_config(args, check=True, verbose=False)

    args.output_directory = Path(args.output_directory) / (
        datetime.now().strftime("%Y-%m-%d-%H-%M-%S") + "_eBus_results")

    # create subfolder for specific sim results with timestamp.
    # if folder doesnt exists, create folder.
    # needs to happen after set_options_from_config since
    # args.output_directory can be overwritten by config
    args.output_directory_input = args.output_directory / "input_data"
    args.output_directory_input.mkdir(parents=True, exist_ok=True)

    # copy input files to output to ensure reproducibility
    copy_list = [args.config, args.electrified_stations, args.vehicle_types]

    # only copy cost params if they exist
    if args.cost_parameters_file is not None:
        copy_list.append(args.cost_parameters_file)
    for c_file in map(Path, copy_list):
        shutil.copy(c_file, args.output_directory_input / c_file.name)

    util.save_version(args.output_directory_input / "program_version.txt")

    # rename special options
    args.timing = args.eta

    if any([args.save_soc, args.save_results, args.save_timeseries]):
        print("save_* options ignored for eBus-Toolbox reports naming")

    if args.input_schedule is None:
        raise SystemExit("The following argument is required: input_schedule")

    simulate.simulate(args)<|MERGE_RESOLUTION|>--- conflicted
+++ resolved
@@ -1,18 +1,12 @@
-<<<<<<< HEAD
-=======
 import argparse
 from datetime import datetime
 from pathlib import Path
->>>>>>> 180ef0bf
 import shutil
 
 from ebus_toolbox import simulate, util
 
 
 if __name__ == '__main__':
-<<<<<<< HEAD
-    parser = util.create_ArgumentParser_with_arguments()
-=======
     parser = argparse.ArgumentParser(
         description='eBus-Toolbox - \
         simulation program for electric bus fleets.')
@@ -122,7 +116,6 @@
                         help="Use csv. data with 'hour' and level_of_loading' columns to set \
                         level of loading in case they are not in trips.csv")
 
->>>>>>> 180ef0bf
     args = parser.parse_args()
     # arguments relevant to SpiceEV, setting automatically to reduce clutter in config
     args.ALLOW_NEGATIVE_SOC = True

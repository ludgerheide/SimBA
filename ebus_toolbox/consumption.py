--- conflicted
+++ resolved
@@ -34,18 +34,6 @@
         :rtype: (float, float)
         """
 
-<<<<<<< HEAD
-=======
-        # the charging type may not be set
-        # picking one of the available charging types as only vehicle's mileage is
-        # needed which does not depend on charging type
-        if charging_type is None:
-            raise SystemExit("Charging types must be defined for all rotations "
-                             "to allow for consumption calculation.")
-        else:
-            vt_ct = f"{vehicle_type}_{charging_type}"
-
->>>>>>> 53dd512e
         # in case a constant mileage is provided
         if isinstance(self.vehicle_types[vehicle_type][charging_type]['mileage'], (int, float)):
             consumed_energy = \

--- conflicted
+++ resolved
@@ -57,11 +57,8 @@
             vt_ct = f"{vehicle_type}_{charging_type}"
 
         # in case a constant mileage is provided
-<<<<<<< HEAD
-        if isinstance(self.vehicle_types[vt_ct]['mileage'],(int, float)):
-=======
         if isinstance(self.vehicle_types[vt_ct]['mileage'], (int, float)):
->>>>>>> 37a40b8d
+
             consumed_energy = self.vehicle_types[vt_ct]['mileage'] * distance / 1000
             delta_soc = -1 * (consumed_energy / self.vehicle_types[vt_ct]["capacity"])
             return consumed_energy, delta_soc

--- conflicted
+++ resolved
@@ -142,11 +142,8 @@
             # get max. nr of occupied CS per grid connector
             gc_timeseries = getattr(scenario, f"{gcID}_timeseries")
             costs["c_cs"] += (c_params["cs"]["capex_opps_per_kW"] * vars(args)["cs_power_opps"] *
-<<<<<<< HEAD
-                              max(gc_timeseries["# occupied CS"]))
-=======
-                              max(gc["CS in use"]))
->>>>>>> 4c13fe47
+                              max(gc_timeseries["CS in use"]))
+
     # calculate annual cost of charging stations, depending on their lifetime
     costs["c_cs_annual"] = costs["c_cs"] / c_params["cs"]["lifetime_cs"]
 

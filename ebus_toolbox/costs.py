--- conflicted
+++ resolved
@@ -50,16 +50,12 @@
 
     # GRID CONNECTION POINTS
     gcs = schedule.scenario["constants"]["grid_connectors"]
-<<<<<<< HEAD
-    c_transformer = 0
-    for gcID, gc_keys in gcs.items():
-=======
+
     for gcID in gcs.keys():
         # get max. power of grid connector
         gc = getattr(scenario, f"{gcID}_timeseries")
         gc_max_power = -min(gc["grid power [kW]"])
         # get distance of transformer to gc
->>>>>>> 02a14a37
         try:
             distance_transformer = schedule.stations[gcID]["distance_transformer"]
         except KeyError:

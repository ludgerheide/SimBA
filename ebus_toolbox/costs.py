import warnings

from spice_ev.costs import calculate_costs as calc_costs_spice_ev


def calculate_costs(c_params, scenario, schedule, args):
    """ Calculates annual costs of all necessary vehicles and infrastructure.

    :param c_params: Cost of various infrastructure components.
    :type c_params: dict
    :param scenario: Information about the simulated scenario and all used parameters.
    :type scenario: Scenario
    :param schedule: Information about the whole bus schedule and all used parameters.
    :type schedule: Schedule
    :param args: Configuration arguments specified in config files contained in configs directory.
    :type args: argparse.Namespace
    """

    # initialize dictionary with all costs
    costs = {cost: 0 for cost in [
        # investment costs
        "c_vehicles", "c_gcs", "c_cs", "c_garage_cs", "c_garage", "c_garage_workstations",
        "c_stat_storage", "c_invest",
        # annual investment costs
        "c_vehicles_annual",  "c_gcs_annual",  "c_cs_annual", "c_garage_annual",
        "c_stat_storage_annual", "c_invest_annual",
        # annual maintainance costs
        "c_maint_gc_annual", "c_maint_infrastructure_annual", "c_maint_vehicles_annual",
        "c_maint_stat_storage_annual", "c_maint_annual",
        # annual electricity costs
        "c_el_procurement_annual", "c_el_power_price_annual", "c_el_energy_price_annual",
        "c_el_taxes_annual", "c_el_feed_in_remuneration_annual", "c_el_annual"]}

    # INVESTMENT COSTS #

    # VEHICLES
    v_types = schedule.scenario["components"]["vehicle_types"]
    for v_type, v_keys in v_types.items():
        if schedule.vehicle_type_counts[v_type] > 0:
            try:
                costs_vehicle = c_params["vehicles"][v_type]["capex"]
            except KeyError:
                warnings.warn("No capex defined for vehicle type " + v_type +
                              ". Unable to calculate investment costs for this vehicle type.")
                continue
            # sum up cost of vehicles and their batteries, depending on how often the battery
            # has to be replaced in the lifetime of the vehicles
            c_vehicles_vt = (
                schedule.vehicle_type_counts[v_type] *
                (costs_vehicle + (c_params["vehicles"][v_type]["lifetime"] //
                                  c_params["batteries"]["lifetime_battery"]) *
                 v_keys["capacity"] * c_params["batteries"]["cost_per_kWh"]))
            costs["c_vehicles"] += c_vehicles_vt
            # calculate annual cost of vehicles of this type, depending on their lifetime
            costs["c_vehicles_annual"] += c_vehicles_vt / c_params["vehicles"][v_type]["lifetime"]

    # GRID CONNECTION POINTS
<<<<<<< HEAD
    gcs = schedule.scenario["constants"]["grid_connectors"]

=======
    gcs = schedule.scenario["components"]["grid_connectors"]
>>>>>>> 01ab8941
    for gcID in gcs.keys():
        # get max. power of grid connector
        gc_timeseries = getattr(scenario, f"{gcID}_timeseries")
        gc_max_power = -min(gc_timeseries["grid power [kW]"])
        # get voltage_level
        voltage_level = schedule.stations[gcID]["voltage_level"]
        # get distance between grid and grid connector
        distance_to_grid = schedule.stations[gcID].get(
            "distance_to_grid", c_params["gc"][voltage_level]["default_distance"])
        # calculate grid connection costs, typically buidling costs and buiding cost subsidy
        c_gc = (c_params["gc"][voltage_level]["capex_gc_fix"] +
                c_params["gc"][voltage_level]["capex_gc_per_kW"] * gc_max_power +
                c_params["gc"][voltage_level]["capex_gc_per_meter"] * distance_to_grid)
        # calculate transformer costs
        c_transformer = (
            c_params["gc"][voltage_level]["capex_transformer_fix"] +
            c_params["gc"][voltage_level]["capex_transformer_per_kW"] * gc_max_power)
        # calculate total cost of grid connection
        costs["c_gcs"] += c_gc + c_transformer
        # calculate annual costs of grid connection, depending on lifetime of gc and transformer
        costs["c_gcs_annual"] += (c_gc / c_params["gc"]["lifetime_gc"] +
                                  c_transformer / c_params["gc"]["lifetime_transformer"])
        # calculate maintenance cost of grid connection
        costs["c_maint_gc_annual"] += (
            c_transformer * c_params["gc"]["c_maint_transformer_per_year"])
        # STATIONARY STORAGE
        # assume there is a stationary storage
        try:
            # calculate costs of stationary storage
            costs["c_stat_storage"] += (
                c_params["stationary_storage"]["capex_fix"] +
                c_params["stationary_storage"]["capex_per_kWh"] *
                schedule.stations[gcID]["battery"]["capacity"])
        except KeyError:
            # if no stationary storage at grid connector: cost is 0
            pass
    costs["c_stat_storage_annual"] = (
        costs["c_stat_storage"] / c_params["stationary_storage"]["lifetime_stat_storage"])
    costs["c_maint_stat_storage_annual"] = (
        costs["c_stat_storage"] * c_params["stationary_storage"]["c_maint_stat_storage_per_year"])

    # CHARGING INFRASTRUCTURE
    cs = schedule.scenario["components"]["charging_stations"]
    # depot charging stations - each charging bus generates one CS
    for csID in cs.values():
        if csID["type"] == "deps":
            costs["c_cs"] += c_params["cs"]["capex_deps_per_kW"] * csID["max_power"]
    # opportunity charging stations - nr of CS depend on max nr of simultaneously occupied CS
    for gcID in gcs:
        if schedule.stations[gcID]["type"] == "opps":
            gc_timeseries = getattr(scenario, f"{gcID}_timeseries")
            costs["c_cs"] += (
                c_params["cs"]["capex_opps_per_kW"] *
                # get cs power of this opps
                schedule.stations[gcID].get("cs_power_opps", vars(args)["cs_power_opps"]) *
                # get max. nr of occupied CS per grid connector
                max(gc_timeseries["CS in use"]))

    # calculate annual cost of charging stations, depending on their lifetime
    costs["c_cs_annual"] = costs["c_cs"] / c_params["cs"]["lifetime_cs"]

    # GARAGE
    costs["c_garage_cs"] = (
        c_params["garage"]["n_charging_stations"]
        * c_params["garage"]["power_cs"] * c_params["cs"]["capex_deps_per_kW"])
    costs["c_garage_workstations"] = -(
        -sum(schedule.vehicle_type_counts.values())
        // c_params["garage"]["vehicles_per_workstation"]
        * c_params["garage"]["cost_per_workstation"])
    costs["c_garage"] = costs["c_garage_cs"] + costs["c_garage_workstations"]
    costs["c_garage_annual"] = (
        costs["c_garage_cs"] / c_params["cs"]["lifetime_cs"]
        + costs["c_garage_workstations"] / c_params["garage"]["lifetime_workstations"])

    # MAINTENANCE
    costs["c_maint_infrastructure_annual"] = (
        costs["c_cs"] * c_params["cs"]["c_maint_cs_per_year"]
        + costs["c_maint_gc_annual"] + costs["c_maint_stat_storage_annual"])
    # calculate (ceil) number of days in scenario
    drive_days = -(-(schedule.scenario["scenario"]["n_intervals"] *
                     schedule.scenario["scenario"]["interval"]) // (24 * 60))
    for rot in schedule.rotations.values():
        v_type_rot = f"{rot.vehicle_type}_{rot.charging_type}"
        try:
            costs["c_maint_vehicles_annual"] += (rot.distance / 1000 / drive_days * 365) * \
                                                c_params["vehicles"][v_type_rot]["c_maint_per_km"]
        except KeyError:
            warnings.warn("No maintenance costs defined for vehicle type " +
                          c_params["vehicles"][v_type_rot] +
                          ". Unable to calculate maintenance costs for this vehicle type.")
    costs["c_maint_annual"] = (costs["c_maint_infrastructure_annual"] +
                               costs["c_maint_vehicles_annual"])
    costs["c_invest"] = costs["c_vehicles"] + costs["c_cs"] + costs["c_gcs"] + costs["c_garage"]
    costs["c_invest_annual"] = (costs["c_vehicles_annual"] + costs["c_cs_annual"] +
                                costs["c_gcs_annual"] + costs["c_garage_annual"])

    # ELECTRICITY COSTS #

    for gcID, gc in scenario.components.grid_connectors.items():
        pv = sum([pv.nominal_power for pv in scenario.components.photovoltaics.values()
                  if pv.parent == gcID])
        timeseries = vars(scenario).get(f"{gcID}_timeseries")

        # calculate costs for electricity
        costs_electricity = calc_costs_spice_ev(
            strategy=args.strategy,
            voltage_level=gc.voltage_level,
            interval=scenario.interval,
            timestamps_list=timeseries.get("time"),
            power_grid_supply_list=timeseries.get("grid power [kW]"),
            price_list=timeseries.get("price [EUR/kWh]"),
            power_fix_load_list=timeseries.get("ext.load [kW]"),
            charging_signal_list=timeseries.get("window"),
            core_standing_time_dict=scenario.core_standing_time,
            price_sheet_json=args.cost_parameters_file,
            power_pv_nominal=pv,
        )
        # ToDo: Decide if gc-specific costs should be added to scenario object to use in report.py
        # setattr(scenario.components.grid_connectors[gcID], "costs_electricity", costs_electricity)
        costs["c_el_procurement_annual"] += costs_electricity['power_procurement_costs_per_year']
        costs["c_el_power_price_annual"] += costs_electricity['capacity_costs_eur']
        costs["c_el_energy_price_annual"] += costs_electricity['commodity_costs_eur_per_year']
        costs["c_el_taxes_annual"] += costs_electricity['levies_fees_and_taxes_per_year']
        costs["c_el_feed_in_remuneration_annual"] += costs_electricity[
            'feed_in_remuneration_per_year']
        costs["c_el_annual"] += costs_electricity['total_costs_per_year']

    # round all costs to ct
    for key, v in costs.items():
        costs[key] = round(v, 2)

    print("\n"
          "Total costs: \n"
          f"Investment cost: {costs['c_invest']} €. \n"
          f"Annual investment costs: {costs['c_invest_annual']} €/a. \n"
          f"Annual maintenance costs: {costs['c_maint_annual']} €/a. \n"
          f"Annual costs for electricity: {costs['c_el_annual']} €/a.\n")

    setattr(scenario, "costs", costs)<|MERGE_RESOLUTION|>--- conflicted
+++ resolved
@@ -55,12 +55,7 @@
             costs["c_vehicles_annual"] += c_vehicles_vt / c_params["vehicles"][v_type]["lifetime"]
 
     # GRID CONNECTION POINTS
-<<<<<<< HEAD
-    gcs = schedule.scenario["constants"]["grid_connectors"]
-
-=======
     gcs = schedule.scenario["components"]["grid_connectors"]
->>>>>>> 01ab8941
     for gcID in gcs.keys():
         # get max. power of grid connector
         gc_timeseries = getattr(scenario, f"{gcID}_timeseries")

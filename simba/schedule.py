--- conflicted
+++ resolved
@@ -192,7 +192,6 @@
         scenario = self.generate_scenario(args)
 
         logging.info("Running SpiceEV...")
-<<<<<<< HEAD
         if logging.root.level > logging.DEBUG:
             # don't log SpiceEV warnings for log levels above debug
             # logging.root.level is lowest of console and file (if present)
@@ -201,11 +200,6 @@
                 scenario.run('distributed', vars(args).copy())
         else:
             # debug: log SpiceEV warnings as well
-=======
-        with warnings.catch_warnings():
-            if logging.root.level > logging.DEBUG:
-                warnings.simplefilter('ignore', UserWarning)
->>>>>>> f458c185
             scenario.run('distributed', vars(args).copy())
         assert scenario.step_i == scenario.n_intervals, \
             'SpiceEV simulation aborted, see above for details'

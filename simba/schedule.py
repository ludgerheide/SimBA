import csv
import datetime
import json
import logging
from pathlib import Path
import random
import warnings
from simba import util, optimizer_util
from simba.rotation import Rotation
from spice_ev.components import VehicleType
from spice_ev.scenario import Scenario
import spice_ev.util as spice_ev_util


class Schedule:

    def __init__(self, vehicle_types, stations, **kwargs):
        """ Constructs Schedule object from CSV file containing all trips of schedule

        :param vehicle_types: Collection of vehicle types and their properties.
        :type vehicle_types: dict
        :param stations: electrified stations
        :type stations: dict

        :raises Exception: In case not all mandatory options are provided

        :param kwargs: Command line arguments
        :type kwargs: dict
        """

        self.stations = stations
        self.rotations = {}
        self.consumption = 0
        self.vehicle_types = vehicle_types
        self.original_rotations = None
        self.station_data = None

        # mandatory config parameters
        mandatory_options = [
            "min_recharge_deps_oppb",
            "min_recharge_deps_depb",
            "gc_power_opps",
            "gc_power_deps",
            "cs_power_opps",
            "cs_power_deps_depb",
            "cs_power_deps_oppb",
        ]
        missing = [opt for opt in mandatory_options if kwargs.get(opt) is None]
        if missing:
            raise Exception("The following arguments are required: {}".format(", ".join(missing)))
        else:
            for opt in mandatory_options:
                setattr(self, opt, kwargs.get(opt))

    @classmethod
    def from_csv(cls, path_to_csv, vehicle_types, stations, **kwargs):
        """ Constructs Schedule object from CSV file containing all trips of schedule.

        :param path_to_csv: Path to csv file containing trip data
        :type path_to_csv: str
        :param vehicle_types: Collection of vehicle types and their properties.
        :type vehicle_types: dict
        :param stations: json of electrified stations
        :type stations: string
        :param kwargs: Command line arguments
        :type kwargs: dict
        :return: Returns a new instance of Schedule with all trips from csv loaded.
        :rtype: Schedule
        """

        schedule = cls(vehicle_types, stations, **kwargs)

        station_data = dict()
        station_path = kwargs.get("station_data_path")

        # find the temperature and elevation of the stations by reading the .csv file.
        # this data is stored in the schedule and passed to the trips, which use the information
        # for consumption calculation. Missing station data is handled with default values.
        if station_path is not None:
            try:
                with open(station_path, "r", encoding='utf-8') as f:
                    delim = util.get_csv_delim(station_path)
                    reader = csv.DictReader(f, delimiter=delim)
                    for row in reader:
                        station_data.update({str(row['Endhaltestelle']):
                                            {"elevation": float(row['elevation'])}})
            except FileNotFoundError or KeyError:
                warnings.warn("Warning: external csv file '{}' not found or not named properly "
                              "(Needed column names are 'Endhaltestelle' and 'elevation')".
                              format(station_path),
                              stacklevel=100)
            except ValueError:
                warnings.warn("Warning: external csv file '{}' does not contain numeric "
                              "values in the column 'elevation'. Station data is discarded.".
                              format(station_path),
                              stacklevel=100)
            schedule.station_data = station_data

        with open(path_to_csv, 'r', encoding='utf-8') as trips_file:
            trip_reader = csv.DictReader(trips_file)
            for trip in trip_reader:
                rotation_id = trip['rotation_id']
                # trip gets reference to station data and calculates height diff during trip
                # initialization. Could also get the height difference from here on
                trip["station_data"] = station_data
                if rotation_id not in schedule.rotations.keys():
                    schedule.rotations.update({
                        rotation_id: Rotation(id=rotation_id,
                                              vehicle_type=trip['vehicle_type'],
                                              schedule=schedule)})
                schedule.rotations[rotation_id].add_trip(trip)

        # set charging type for all rotations without explicitly specified charging type
        # charging type may have been set above if a trip of a rotation has a specified
        # charging type
        for rot in schedule.rotations.values():
            if rot.charging_type is None:
                rot.set_charging_type(ct=kwargs.get('preferred_charging_type', 'oppb'))

        if kwargs.get("check_rotation_consistency"):
            # check rotation expectations
            inconsistent_rotations = cls.check_consistency(schedule)
            if inconsistent_rotations:
                # write errors to file
                filepath = kwargs["output_directory"] / "inconsistent_rotations.csv"
                with open(filepath, "w", encoding='utf-8') as f:
                    for rot_id, e in inconsistent_rotations.items():
                        f.write(f"Rotation {rot_id}: {e}\n")
                        logging.error(f"Rotation {rot_id}: {e}")
                        if kwargs.get("skip_inconsistent_rotations"):
                            # remove this rotation from schedule
                            del schedule.rotations[rot_id]
        elif kwargs.get("skip_inconsistent_rotations"):
            warnings.warn("Option skip_inconsistent_rotations ignored, "
                          "as check_rotation_consistency is not set to 'true'")

        return schedule

    @classmethod
    def check_consistency(cls, schedule):
        """ Check rotation expectations.

        - the rotation starts and ends at the same station
        - every trip within a rotation starts where the previous trip ended
        - trips are chronologically sorted
        - trips have positive breaks in between
        - trips have positive times between departure and arrival

        :param schedule: the schedule to check
        :type schedule: dict
        :return: inconsistent rotations. Dict of rotation ID -> error message
        :rtype: dict
        """
        inconsistent_rotations = {}
        for rot_id, rotation in schedule.rotations.items():
            # iterate over trips, looking for initial and final stations
            prev_trip = None
            try:
                for trip in rotation.trips:
                    # positive duration for a trip
                    assert trip.arrival_time >= trip.departure_time, "Trip time is negative"
                    if not prev_trip:
                        prev_trip = trip
                        continue
                    # positive break time in between trips
                    assert trip.departure_time >= prev_trip.arrival_time, "Break time is negative"
                    assert trip.departure_name == prev_trip.arrival_name, "Trips are not sequential"

                    prev_trip = trip

                rot_departure_trip = list(rotation.trips)[0]
                rot_arrival_trip = list(rotation.trips)[-1]
                dep_name = rot_departure_trip.departure_name
                arr_name = rot_arrival_trip.arrival_name
                assert dep_name == arr_name, "Start and end of rotation differ"

                error = "Rotation data differs from trips data"
                assert dep_name == rotation.departure_name, error
                assert arr_name == rotation.arrival_name, error
                assert rot_arrival_trip.arrival_time == rotation.arrival_time, error
                assert rot_departure_trip.departure_time == rotation.departure_time, error
            except AssertionError as e:
                # some assumption is violated
                # save error text
                inconsistent_rotations[rot_id] = str(e)
        return inconsistent_rotations

    def run(self, args):
        # each rotation is assigned a vehicle ID
        self.assign_vehicles(args)

        scenario = self.generate_scenario(args)

        logging.info("Running SpiceEV...")
        with warnings.catch_warnings():
            if logging.root.level > logging.DEBUG:
                warnings.simplefilter('ignore', UserWarning)
            scenario.run('distributed', vars(args).copy())
        assert scenario.step_i == scenario.n_intervals, \
            'SpiceEV simulation aborted, see above for details'
        return scenario

    def set_charging_type(self, ct, rotation_ids=None):
        """ Change charging type of either all or specified rotations.

        Adjust minimum standing time at depot after completion of rotation.

        :param ct: Choose this charging type wheneever possible. Either 'depb' or 'oppb'.
        :type ct: str
        :param rotation_ids: IDs of rotations for which to set charging type. If None set charging
                            charging type for all rotations.
        :type rotation_ids: list
        """

        assert ct in ["oppb", "depb"], f"Invalid charging type: {ct}"

        for id, rot in self.rotations.items():
            if rotation_ids is None or id in rotation_ids:
                rot.set_charging_type(ct)

    def assign_vehicles(self, args):
        """ Assign vehicles using the strategy given in the arguments
        :param args: Arguments with attribute assign_strategy
        :type args: Namespace
        :raises NotImplementedError: if args.assign_strategy has a no allowed value
        """
<<<<<<< HEAD
        assign_strategy = vars(args).get("assign_strategy") or "adaptive"

        if assign_strategy == "adaptive":
=======
        assign_strategy = vars(args).get("assign_strategy")
        if assign_strategy is None or assign_strategy == "adaptive":
>>>>>>> 38d41ba1
            self.assign_vehicles_w_adaptive_soc(args)
        elif assign_strategy == "fixed_recharge":
            self.assign_vehicles_w_min_recharge_soc()
        else:
            logging.error('Allowed values for assign_strategy are "adaptive" and "fixed_recharge"')
            raise NotImplementedError

    def assign_vehicles_w_min_recharge_soc(self):
        """ Assign vehicle IDs to rotations.

        A FIFO approach is used.
        A vehicle is added to the idle stack if the min_recharge_soc is roughly reached.
        For every rotation it is checked whether vehicles with matching type are idle,
        in which case the one with longest standing time since last rotation is used.
        If no vehicle is available, a new vehicle ID is generated.
        """
        rotations_in_progress = []
        idle_vehicles = []
        # count number of vehicles per type
        # used for unique vehicle id e.g. vehicletype_chargingtype_id
        vehicle_type_counts = {f'{vehicle_type}_{charging_type}': 0
                               for vehicle_type, charging_types in self.vehicle_types.items()
                               for charging_type in charging_types.keys()}

        rotations = sorted(self.rotations.values(), key=lambda rot: rot.departure_time)

        for rot in rotations:
            # find vehicles that have completed rotation and stood for a minimum standing time
            # mark those vehicle as idle
            while rotations_in_progress:
                # calculate min_standing_time deps
                r = rotations_in_progress.pop(0)
                if rot.departure_time > r.earliest_departure_next_rot:
                    idle_vehicles.append((r.vehicle_id, r.arrival_name))
                else:
                    rotations_in_progress.insert(0, r)
                    break

            # find idle vehicle for rotation if exists
            # else generate new vehicle id
            vt_ct = f"{rot.vehicle_type}_{rot.charging_type}"
            for item in idle_vehicles:
                id, deps = item
                if vt_ct in id and deps == rot.departure_name:
                    rot.vehicle_id = id
                    idle_vehicles.remove(item)
                    break
            else:
                # no vehicle available for dispatch, generate new one
                vehicle_type_counts[vt_ct] += 1
                rot.vehicle_id = f"{vt_ct}_{vehicle_type_counts[vt_ct]}"

            # keep list of rotations in progress sorted
            i = 0
            for i, r in enumerate(rotations_in_progress):
                # go through rotations in order, stop at same or higher departure
                if r.earliest_departure_next_rot >= rot.earliest_departure_next_rot:
                    break
            else:
                # highest departure, insert at
                i = i + 1
            # insert at calculated index
            rotations_in_progress.insert(i, rot)

        # update vehicle ID for nice natural sorting
        for rot in rotations:
            # get old vehicle id (vehicle type + charging type, sequential number)
            vt_ct, old_num = rot.vehicle_id.rsplit('_', 1)
            # how many vehicles of this type?
            vt_cnt = vehicle_type_counts[vt_ct]
            # easy log10 to get max needed number of digits
            digits = len(str(vt_cnt))
            # how many digits have to be added for this vehicle ID?
            missing = digits - len(str(old_num))
            # assign new zero-padded ID (all of same vehicle type have same length)
            rot.vehicle_id = f"{vt_ct}_{'0' * missing}{old_num}"

        self.vehicle_type_counts = vehicle_type_counts

    def assign_vehicles_w_adaptive_soc(self, args):
        """ Assign vehicle IDs to rotations.

        A greedy approach is used to assign a vehicle to every rotation.
        If an existing vehicle of the same type and location has enough soc to service the rotation,
        not accounting for possible opportunity charging of the next rotation it is used.
        If multiple such vehicles exist, the one with the lowest soc is used.
        If no vehicle is available, a new vehicle ID is generated.
        :param args: arguments
        :type args: Namespace
        """
        rotations_in_progress = []
        all_standing_vehicles = []
        vehicle_data = dict()
        initial_soc = args.desired_soc_deps

        # count number of vehicles per type
        # used for unique vehicle id e.g. vehicletype_chargingtype_id
        vehicle_type_counts = {f'{vehicle_type}_{charging_type}': 0
                               for vehicle_type, charging_types in self.vehicle_types.items()
                               for charging_type in charging_types.keys()}

        charge_levels = {station.get(param) for name, station in self.stations.items()
                         for param in ["cs_power_deps_oppb", "cs_power_deps_depb"]
                         if station["type"] == "deps"}
        # Remove None as charge level
        charge_levels = charge_levels.difference([None])
        # Add default values from arguments
        charge_levels.add(self.cs_power_deps_depb)
        charge_levels.add(self.cs_power_deps_oppb)

        # Calculates numeric charge curves for each charge_level.
        # The charge levels might clip the charge curve of the vehicle.
        charge_curves = self.get_charge_curves(charge_levels, initial_soc, time_step_min=1)

        rotations = sorted(self.rotations.values(), key=lambda rot: rot.departure_time)
        for k, rot in enumerate(rotations):
            # find vehicles that have completed their rotation
            while rotations_in_progress:
                r = rotations_in_progress.pop(0)
                if rot.departure_time > r.arrival_time:
                    all_standing_vehicles.append((r.vehicle_id, r.arrival_name))
                else:
                    rotations_in_progress.insert(0, r)
                    break

            # find standing vehicle for rotation if exists
            # else generate new vehicle id
            vt = rot.vehicle_type
            ct = rot.charging_type
            vt_ct = f"{vt}_{ct}"

            station_is_electrified = rot.departure_name in self.stations
            if not station_is_electrified:
                logging.warning(f"Rotation {rot.id} ends at a non electrified station.")

            # filter vehicles of the same vehicle type and same location
            standing_vehicles = list(filter(lambda x: vt_ct in x[0] * (x[1] == rot.departure_name),
                                            all_standing_vehicles))


            # join standing vehicles with their expected soc and sort by soc
            socs = list(map(lambda v_id_deps: soc_at_departure_time(v_id_deps[0], v_id_deps[1],
                                                                    departure_time, vehicle_data,
                                                                    self.stations, charge_curves,
                                                                    args), standing_vehicles))

            # pair with socs
            standing_vehicles_w_soc = [(*v, rot_idx) for v, rot_idx in zip(standing_vehicles, socs)]

            standing_vehicles_w_soc = sorted(standing_vehicles_w_soc, key=lambda x: x[-1])
            consumption_soc = rot.calculate_consumption() / self.vehicle_types[vt][ct]["capacity"]
            for vehicle_id, depot, soc in standing_vehicles_w_soc:
                # end soc of vehicle if it services this rotation
                end_soc = soc - consumption_soc

                if end_soc > 0 or soc >= initial_soc or not station_is_electrified:
                    # Assign existing vehicle if rotation can be done or desired soc is reached.
                    # (Generating a new vehicle would not make a difference.)
                    # Special case non-electrified station:
                    # vehicles should not strand here even if rotation is not possible
                    rot.vehicle_id = vehicle_id
                    all_standing_vehicles.remove((vehicle_id, depot))
                    vehicle_data[vehicle_id] = {"soc": end_soc, "arrival_time": rot.arrival_time}
                    break
            else:
                # no vehicle available for dispatch, generate new one
                vehicle_type_counts[vt_ct] += 1
                vehicle_id = f"{vt_ct}_{vehicle_type_counts[vt_ct]}"
                rot.vehicle_id = vehicle_id
                end_soc = initial_soc - consumption_soc
                vehicle_data[vehicle_id] = {"soc": end_soc, "arrival_time": rot.arrival_time}

            rotations_in_progress.append(rot)
            try:
                next_rot = rotations[k + 1]
                departure_time = next_rot.departure_time
            except IndexError:
                # last rotation got a vehicle. Exit loop
                break
            # sort rotations in progress by their arrival time
            rotations_in_progress = sorted(rotations_in_progress, key=lambda x: x.arrival_time)

        # update vehicle ID for nice natural sorting
        for rot in rotations:
            # get old vehicle id (vehicle type + charging type, sequential number)
            vt_ct, old_num = rot.vehicle_id.rsplit('_', 1)
            # how many vehicles of this type?
            vt_cnt = vehicle_type_counts[vt_ct]
            # easy log10 to get max needed number of digits
            digits = len(str(vt_cnt))
            # assign new zero-padded ID (all of same vehicle type have same length)
            rot.vehicle_id = f"{vt_ct}_{int(old_num):0{digits}}"
            rot.vehicle_id = f"{vt_ct}_{'0' * (digits - len(old_num))}{old_num}"
        self.vehicle_type_counts = vehicle_type_counts

    def get_charge_curves(self, charge_levels, final_value: float, time_step_min: float) -> dict:
        """ Get the numeric charge curves.

        :param charge_levels: different power levels which clip the charge curves
        :type charge_levels: set[float]
        :param final_value: soc value at which the numeric calculation stops
        :type final_value: float
        :param time_step_min: time_step in minutes for the numeric calculation
        :type time_step_min: float
        :return: soc over time curves
        :rtype: dict
        """
        charge_curves = dict()
        for vehicle_name, vehicle_type in self.vehicle_types.items():
            charge_curves[vehicle_name] = dict()
            for ct_name, v_info in vehicle_type.items():
                charge_curves[vehicle_name][ct_name] = dict()
                obj = {"name": "default", "capacity": 1, "charging_curve": [[0, 1], [1, 1]]}
                default_eff = VehicleType(obj).battery_efficiency
                eff = v_info.get("battery_efficiency", default_eff)
                for charge_level in charge_levels:
                    curve = optimizer_util.charging_curve_to_soc_over_time(
                        v_info["charging_curve"],
                        v_info["capacity"],
                        final_value,
                        charge_level,
                        time_step=time_step_min,
                        efficiency=eff,
                        logger=logging.getLogger())
                    charge_curves[vehicle_name][ct_name][charge_level] = curve

        return charge_curves

    def calculate_consumption(self):
        """ Computes consumption for all trips of all rotations.

        Depends on vehicle type only, not on charging type.

        :return: Total consumption for entire schedule [kWh]
        :rtype: float
        """
        self.consumption = 0
        for rot in self.rotations.values():
            self.consumption += rot.calculate_consumption()

        return self.consumption

    def get_departure_of_first_trip(self):
        """ Finds earliest departure time among all rotations.

        :return: Date and time of earliest departure of schedule. None if rotations are empty.
        :rtype: datetime.datetime
        """
        if not self.rotations:
            return None
        sorted_rotations = sorted(self.rotations.values(), key=lambda rot: rot.departure_time)
        return sorted_rotations[0].departure_time

    def get_arrival_of_last_trip(self):
        """ Finds latest arrival time among all rotations.

        :return: Date and time of latest arrival of schedule. None if rotations are empty.
        :rtype: datetime.datetime
        """
        if not self.rotations:
            return None
        sorted_rotations = sorted(self.rotations.values(), key=lambda rot: rot.arrival_time)
        return sorted_rotations[-1].arrival_time

    def get_common_stations(self, only_opps=True):
        """ For each rotation key, return set of rotations that share a station during any trip.

        :param only_opps: only search for opps stations
        :type only_opps: boolean
        :return: rotations with time info
        :rtype: dict
        """

        # rot -> stations with timings
        rotations = {}
        for rot_key, rotation in self.rotations.items():
            rotations[rot_key] = {}
            for t in rotation.trips:
                arr_station = self.stations.get(t.arrival_name)
                if not only_opps or arr_station is not None and arr_station["type"] == "opps":
                    # dependent station: add to rotation with arrival time
                    if t.arrival_name in rotations[rot_key]:
                        rotations[rot_key][t.arrival_name].append([t.arrival_time, None])
                    else:
                        rotations[rot_key][t.arrival_name] = [[t.arrival_time, None]]
                if t.departure_name in rotations[rot_key]:
                    rotations[rot_key][t.departure_name][-1][1] = t.departure_time

        # check stations for overlaps
        rot_set = {}
        for rot_key, stations in rotations.items():
            rot_set[rot_key] = {}
            for r, alt_stations in rotations.items():
                if rot_key == r:
                    continue
                for station_name, times in stations.items():
                    if station_name in alt_stations:
                        # both at same station. Check for same time
                        for t in times:
                            for alt_t in alt_stations[station_name]:
                                if t[1] is None or alt_t[1] is None:
                                    # no departure: ignore
                                    continue
                                if max(t[0], alt_t[0]) < min(t[1], alt_t[1]):
                                    # overlap
                                    rot_set[rot_key][r] = min(t[0], alt_t[0])
                                    break
                            if r in rot_set[rot_key]:
                                break
        return rot_set

    def get_negative_rotations(self, scenario):
        """ Get rotations with negative SoC from SpiceEV outputs.

        :param scenario: Simulation scenario containing simulation results
                         including the SoC of all vehicles over time
        :type scenario: spice_ev.Scenario
        :return: list of negative rotation_id's
        :rtype: list
        """

        # get dict of vehicles with negative SOCs
        try:
            negative_vehicles = scenario.negative_soc_tracker
        except AttributeError:
            return []
        # get matching rotations
        negative_rotations = set()
        for v_id, times in negative_vehicles.items():
            for t_str in times:
                time = datetime.datetime.fromisoformat(t_str)
                # filter rotations by vehicle ID
                rides = {k: v for k, v in self.rotations.items() if v.vehicle_id == v_id}
                # sort rotations by departure time
                rides = sorted(rides.items(), key=lambda r: r[1].departure_time)
                # find rotation before negative arrival
                last_rot_id = None
                for k, v in rides:
                    if v.departure_time >= time:
                        # departure after negative arrival found: stop search
                        break
                    last_rot_id = k
                # end of iteration (next departure found / end of list): add last rotation ID
                if last_rot_id is not None:
                    negative_rotations.add(last_rot_id)

        return list(negative_rotations)

    def rotation_filter(self, args, rf_list=[]):
        """ Edits rotations according to args.rotation_filter_variable.

        :param args: used arguments are rotation_filter, path to rotation ids,
                     and rotation_filter_variable that sets mode (options: include, exclude)
        :type args: argparse.Namespace
        :param rf_list: rotation filter list with strings of rotation ids (default is None)
        :type rf_list: list
        """
        if args.rotation_filter_variable is None:
            # filtering disabled
            return
        # cast rotations in filter to string
        rf_list = [str(i) for i in rf_list]

        if args.rotation_filter is None and not rf_list:
            warnings.warn("Rotation filter variable is enabled but file and list are not used.")
            return

        if args.rotation_filter:
            # read out rotations from file (one rotation ID per line)
            try:
                with open(args.rotation_filter, encoding='utf-8') as f:
                    for line in f:
                        rf_list.append(line.strip())
            except FileNotFoundError:
                warnings.warn(f"Path to rotation filter {args.rotation_filter} is invalid.")
                # no file, no change
                return
        # filter out rotations in self.rotations
        if args.rotation_filter_variable == "exclude":
            self.rotations = {k: v for k, v in self.rotations.items() if k not in rf_list}
        elif args.rotation_filter_variable == "include":
            self.rotations = {k: v for k, v in self.rotations.items() if k in rf_list}

    def generate_scenario(self, args):
        """ Generate SpiceEV Scenario.

        :param args: Command line arguments and/or arguments from config file.
        :type args: argparse.Namespace
        :return: A SpiceEV Scenario instance that can be run and also collects all
                 simulation outputs.
        :rtype:  SpiceEV.Scenario
        """

        interval = datetime.timedelta(minutes=args.interval)

        vehicles = {}
        batteries = {}
        photovoltaics = {}
        charging_stations = {}
        grid_connectors = {}
        events = {
            "grid_operator_signals": [],
            "fixed_load": {},
            "local_generation": {},
            "vehicle_events": []
        }

        # define start and stop times
        if self.rotations:
            start_simulation = self.get_departure_of_first_trip()
            start_simulation -= datetime.timedelta(minutes=args.signal_time_dif)
            arrival_of_last_trip = self.get_arrival_of_last_trip()
            stop_simulation = arrival_of_last_trip + interval
            if args.days is not None:
                stop_simulation = min(
                    stop_simulation, start_simulation + datetime.timedelta(days=args.days))
        else:
            # no rotations to base times off: use any datetime
            start_simulation = datetime.datetime.fromtimestamp(0)
            stop_simulation = datetime.datetime.fromtimestamp(0)

        # read in time windows file
        time_windows = None
        if vars(args).get('time_windows'):
            time_windows_path = Path(args.time_windows)
            if time_windows_path.exists():
                with time_windows_path.open('r', encoding='utf-8') as f:
                    time_windows = util.uncomment_json_file(f)
                # convert time window strings to date/times
                for grid_operator, grid_operator_seasons in time_windows.items():
                    for season, info in grid_operator_seasons.items():
                        info["start"] = datetime.date.fromisoformat(info["start"])
                        info["end"] = datetime.date.fromisoformat(info["end"])
                        for level, windows in info.get("windows", {}).items():
                            info["windows"][level] = [
                                (datetime.time.fromisoformat(t[0]),
                                 datetime.time.fromisoformat(t[1]))
                                for t in windows]
                        time_windows[grid_operator][season] = info
                logging.debug("time windows read: " + str(time_windows))
            else:
                warnings.warn(f"Time windows file {args.time_windows} does not exist")

        # add vehicle events
        for vehicle_id in sorted({rot.vehicle_id for rot in self.rotations.values()}):
            # filter all rides for that bus
            vehicle_rotations = {k: v for k, v in self.rotations.items()
                                 if v.vehicle_id == vehicle_id}
            # get sorted list of all trips for current vehicle
            # sort rotations by time leveraging the fact that the
            # list of trips per rotation is always sorted
            vehicle_rotations = {k: v for k, v in sorted(
                vehicle_rotations.items(), key=lambda x: x[1].departure_time)}
            vehicle_trips = [t for rot in vehicle_rotations.values() for t in rot.trips]

            for i, trip in enumerate(vehicle_trips):
                # don't generate events that start after simulation has stopped
                if trip.departure_time >= stop_simulation:
                    break

                cs_name = f"{vehicle_id}_{trip.arrival_name}"
                gc_name = trip.arrival_name

                # departure time of next trip for standing time calculation
                try:
                    next_departure_time = vehicle_trips[i + 1].departure_time
                except IndexError:
                    # last trip
                    next_departure_time = trip.arrival_time + datetime.timedelta(hours=8)

                # get current station if electrified
                connected_charging_station = None
                desired_soc = 0
                try:
                    # assume electrified station
                    station = self.stations[gc_name]
                    station_type = station["type"]
                    if station_type == 'opps' and trip.rotation.charging_type == 'depb':
                        # a depot bus cannot charge at an opp station
                        station_type = None
                    else:
                        # get desired soc by station type
                        desired_soc = vars(args).get("desired_soc_" + station_type)
                except KeyError:
                    # non-electrified station
                    station_type = None

                # get buffer time from user configuration
                # buffer_time is an abstraction of delays like docking procedures and
                # is added to the planned arrival time
                # arrival + buffer time is clipped to the arrival of last trip and next departure
                if not station_type:
                    buffer_time = 0
                elif station_type == "deps":
                    buffer_time = util.get_buffer_time(trip=trip,
                                                       default=args.default_buffer_time_deps)
                else:
                    assert station_type == "opps"
                    buffer_time = util.get_buffer_time(trip=trip,
                                                       default=args.default_buffer_time_opps)
                # arrival event must occur no later than next departure and
                # one step before simulation terminates for arrival event to be taken into account
                arrival_time = min(trip.arrival_time + datetime.timedelta(minutes=buffer_time),
                                   next_departure_time, arrival_of_last_trip)

                # total minutes spend at station
                standing_time = (next_departure_time - arrival_time).total_seconds() / 60

                # connect to charging station
                # generate gc and cs if they dont exist
                if station_type is not None and standing_time >= args.min_charging_time:
                    # vehicle connects to charging station
                    connected_charging_station = f"{cs_name}_{station_type}"
                    # create charging station and grid connector if necessary
                    if cs_name not in charging_stations:
                        # get CS and GC power from stations file,
                        # default back to input arguments from config
                        # trip type only relevant to depot stations
                        trip_type = trip.rotation.charging_type
                        trip_type = '_' + trip_type if station_type == "deps" else ""
                        cs_power_type = f"cs_power_{station_type}{trip_type}"
                        cs_power = station.get(cs_power_type, vars(args)[cs_power_type])
                        gc_power = station.get("gc_power", vars(args)[f"gc_power_{station_type}"])
                        # add one charging station for each bus at bus station
                        charging_stations[connected_charging_station] = {
                            "type": station_type,
                            "max_power": cs_power,
                            "min_power": 0.1 * cs_power,
                            "parent": gc_name
                        }
                    if gc_name not in grid_connectors:
                        # add one grid connector for each bus station
                        voltage_level = station.get('voltage_level', args.default_voltage_level)
                        grid_operator = station.get("grid_operator", "default_grid_operator")
                        grid_connectors[gc_name] = {
                            "max_power": gc_power,
                            "cost": {"type": "fixed", "value": 0.3},
                            "number_cs": station["n_charging_stations"],
                            "grid_operator": grid_operator,
                            "voltage_level": voltage_level,
                        }
                        # check for stationary battery
                        battery = station.get("battery")
                        if battery is not None:
                            # add stationary battery at this station/GC
                            battery["parent"] = gc_name
                            batteries[f"{gc_name} storage"] = battery

                        # add feed-in name and power at grid connector if exists
                        local_generation = station.get("energy_feed_in")
                        if local_generation:
                            local_generation = update_csv_file_info(local_generation, gc_name)
                            events["local_generation"][gc_name + " feed-in"] = local_generation
                            # add PV component
                            photovoltaics[gc_name] = {
                                "parent": gc_name,
                                "nominal_power": local_generation.get("nominal_power", 0)
                            }

                        # add external load if exists
                        fixed_load = station.get("external_load")
                        if fixed_load:
                            fixed_load = update_csv_file_info(fixed_load, gc_name)
                            events["fixed_load"][gc_name + " ext. load"] = fixed_load

                        # temporary lowering of grid connector max power during peak load windows
                        if time_windows is not None:
                            # get relevant peak load windows
                            windows = time_windows.get(grid_operator)
                            reduced_power = station.get(
                                'peak_load_window_power',
                                vars(args).get('peak_load_window_power_' + station_type))
                            events["grid_operator_signals"] += generate_time_window_event_list(
                                windows, gc_name, voltage_level, (gc_power, reduced_power),
                                (start_simulation, stop_simulation, interval))

                # initial condition of vehicle
                if i == 0:
                    vehicles[vehicle_id] = {
                        "connected_charging_station": None,
                        "estimated_time_of_departure": trip.departure_time.isoformat(),
                        "desired_soc": None,
                        "soc": args.desired_soc_deps,
                        "vehicle_type":
                            f"{trip.rotation.vehicle_type}_{trip.rotation.charging_type}"
                    }

                # create departure event
                events["vehicle_events"].append({
                    "signal_time": (trip.departure_time
                                    - datetime.timedelta(minutes=args.signal_time_dif)
                                    ).isoformat(),
                    "start_time": trip.departure_time.isoformat(),
                    "vehicle_id": vehicle_id,
                    "event_type": "departure",
                    "update": {
                        "estimated_time_of_arrival": arrival_time.isoformat()
                    }
                })
                assert trip.delta_soc is not None, (
                    "Trip delta_soc is None. Did you forget to calculate consumption?")

                # create arrival event
                events["vehicle_events"].append({
                    "signal_time": (arrival_time
                                    - datetime.timedelta(minutes=args.signal_time_dif)
                                    ).isoformat(),
                    "start_time": arrival_time.isoformat(),
                    "vehicle_id": vehicle_id,
                    "event_type": "arrival",
                    "update": {
                        "connected_charging_station": connected_charging_station,
                        "estimated_time_of_departure": next_departure_time.isoformat(),
                        "soc_delta": trip.delta_soc,
                        "desired_soc": desired_soc
                    }
                })

        # ######## END OF VEHICLE EVENTS ########## #

        # price events
        if args.include_price_csv:
            # SpiceEV's include_price_csv supports only one grid connector
            # declare price input files for each station in electrified stations instead
            logging.warning("Unsupported SpiceEV option: include_price_csv. Use at your own risk!")
        random.seed(args.seed)
        for gc_name in grid_connectors.keys():
            price_csv = self.stations[gc_name].get("price_csv")
            if price_csv is None:
                # generate pseudo-random price events
                events["grid_operator_signals"] += generate_random_price_list(
                    gc_name, start_simulation, stop_simulation)
            else:
                # read prices from CSV, convert to events
                prices = get_price_list_from_csv(price_csv)
                events["grid_operator_signals"] += generate_event_list_from_prices(
                    prices, gc_name, start_simulation, stop_simulation,
                    price_csv.get('start_time'), price_csv.get('step_duration_s'))

        # reformat vehicle types for SpiceEV
        vehicle_types_spiceev = {
            f'{vehicle_type}_{charging_type}': body
            for vehicle_type, subtypes in self.vehicle_types.items()
            for charging_type, body in subtypes.items()
        }

        # create final dict
        self.scenario = {
            "scenario": {
                "start_time": start_simulation.isoformat(),
                "interval": interval.days * 24 * 60 + interval.seconds // 60,
                "n_intervals": (stop_simulation - start_simulation) // interval
            },
            "components": {
                "vehicle_types": vehicle_types_spiceev,
                "vehicles": vehicles,
                "grid_connectors": grid_connectors,
                "charging_stations": charging_stations,
                "batteries": batteries,
                "photovoltaics": photovoltaics,
            },
            "events": events
        }
        if vars(args).get("create_scenario_file"):
            p = args.output_directory_input / args.create_scenario_file
            with p.open('w', encoding='utf-8') as f:
                json.dump(self.scenario, f, indent=2)
        return Scenario(self.scenario, Path())


def update_csv_file_info(file_info, gc_name):
    """
    add infos to csv information dictionary from electrified station

    - set grid_connector_id
    - update csv_file path
    - set start_time and step_duration_s from CSV information if not given
    :param file_info: csv information from electrified station
    :type file_info: dict
    :param gc_name: station name
    :type gc_name: string
    :return: updated file_info
    :rtype: dict
    """
    file_path = Path(file_info["csv_file"])
    start_time = file_info.get("start_time")
    if not file_path.exists():
        warnings.warn("csv file '{}' does not exist".format(file_info))
    elif start_time is None:
        # start_time is optional (read from first line), but file must exist
        with file_path.open('r', encoding='utf-8') as f:
            # skip header
            f.readline()
            # start timestep in first column, second row
            row = f.readline()
            ts = row.split(',')[0]
            start_time = spice_ev_util.datetime_from_isoformat(ts)
            # force timezone-unaware (like all SimBA datetimes)
            start_time = start_time.replace(tzinfo=None)
            # read next timestep to get interval length
            row = f.readline()
            ts = row.split(',')[0]
            time = spice_ev_util.datetime_from_isoformat(ts)
            time = time.replace(tzinfo=None)
            csv_interval = (time - start_time).total_seconds()
        file_info["start_time"] = start_time.isoformat()
        file_info["step_duration_s"] = round(csv_interval)

    file_info["grid_connector_id"] = gc_name
    file_info["csv_file"] = str(file_path)
    return file_info


def generate_time_window_event_list(time_windows, gc_name, voltage_level, power_levels, time_info):
    """
    generate grid operator signals to lower station power during peak load windows

    :param time_windows: grid operator time window information
    :type time_windows: dict
    :param gc_name: station name
    :type gc_name: string
    :param voltage_level: station voltage level
    :type voltage_level: string
    :param power_levels: (normal power, reduced power)
    :type power_levels: tuple
    :param time_info: (start of simulation, end of simulation, interval)
    :type time_info: triple
    :return: grid operator signals
    :rtype: list
    """
    if time_windows is None:
        warnings.warn(f'{gc_name}: grid operator not in time windows')
        return []
    logging.debug(f"{gc_name} time windows: {time_windows}")

    # check reduced power
    # if higher than normal max power, don't generate events
    if power_levels[1] > power_levels[0]:
        warnings.warn(f"{gc_name}: maximum power is not reduced during peak load windows")
        return []

    events = []
    in_window = False
    day = datetime.timedelta(days=1)
    start_simulation, stop_simulation, interval = time_info
    # can't directly iterate over datetimes:
    # get number of simulation timesteps (round up)
    n_intervals = -((start_simulation - stop_simulation) // interval)
    for t_idx in range(n_intervals):
        time = start_simulation + t_idx * interval
        cur_window = spice_ev_util.datetime_within_time_window(time, time_windows, voltage_level)
        if cur_window ^ in_window:
            # window change: generate event
            events.append({
                # known one day in advance
                "signal_time": (time - day).isoformat(),
                "start_time": time.isoformat(),
                "grid_connector_id": gc_name,
                "max_power": power_levels[cur_window],
            })
            in_window = cur_window
    return events


def generate_random_price_list(gc_name, start_simulation, stop_simulation):
    """ Generate random price events.

    :param gc_name: grid connector ID
    :type gc_name: string
    :param start_simulation: start of simulation
    :type start_simulation: datetime
    :param stop_simulation: end of simulation
    :type stop_simulation: datetime
    :return: newly generated grid operator signals
    :rtype: list
    """
    day = datetime.timedelta(days=1)
    events = []
    now = start_simulation - day
    while now < stop_simulation + 2 * day:
        now += day
        # generate prices for the day
        if now < stop_simulation:
            morning = now + datetime.timedelta(hours=6)
            evening_by_month = now + datetime.timedelta(
                hours=22 - abs(6 - now.month))
            events += [{
                # day (6 to evening): 15ct
                "signal_time": max(start_simulation, now - day).isoformat(),
                "grid_connector_id": gc_name,
                "start_time": morning.isoformat(),
                "cost": {
                    "type": "fixed",
                    "value": 0.15 + random.gauss(0, 0.05)
                }
            }, {
                # night (evening to 6 ): 5ct
                "signal_time": max(start_simulation, now - day).isoformat(),
                "grid_connector_id": gc_name,
                "start_time": evening_by_month.isoformat(),
                "cost": {
                    "type": "fixed",
                    "value": 0.05 + random.gauss(0, 0.03)
                }
            }]
    return events


def get_price_list_from_csv(price_csv_dict):
    """ Read out price CSV.

    :param price_csv_dict: price CSV info
    :type price_csv_dict: dict
    :return: price timestamp (if in first column of CSV) and values
    :rtype: list of tuples
    """
    csv_path = Path(price_csv_dict["csv_file"])
    if not csv_path.exists():
        logging.error(f"price csv file {csv_path} does not exist, skipping price generation")
        return []

    prices = []
    column = price_csv_dict.get("column")
    factor = price_csv_dict.get("factor", 1)
    with csv_path.open('r', newline='', encoding='utf-8') as csvfile:
        reader = csv.DictReader(csvfile, delimiter=',', quotechar='"')
        for idx, row in enumerate(reader):
            row_values = list(row.values())
            # read value from given column or last column
            value_str = row[column] if column else row_values[-1]
            value = float(value_str) * factor
            # add entry: first cell (may contain datetime), value
            prices.append((row_values[0], value))
    return prices


def generate_event_list_from_prices(
        prices, gc_name, start_simulation, stop_simulation,
        start_events=None, price_interval_s=None):
    """ Generate grid operator signals from price list.

    :param prices: price timestamp and values
    :type prices: list of tuples
    :param gc_name: grid connector ID
    :type gc_name: string
    :param start_simulation: start of simulation
    :type start_simulation: datetime.datetime
    :param stop_simulation: end of simulation
    :type stop_simulation: datetime.datetime
    :param start_events: timestamp of first event in list (optional). Read from list if not given
    :type start_events: string (ISO-format)
    :param price_interval_s: interval between list entries in seconds (only with start_events)
    :type price_interval_s: number
    :return: grid operator signals
    :rtype: list
    """
    if start_events is None:
        assert price_interval_s is None, (
            f"{gc_name} price CSV: must have start_time if price_interval is given")
        logging.debug(f"{gc_name} price CSV: using timestamps from file")
    else:
        start_events = spice_ev_util.datetime_from_isoformat(start_events)
        price_interval = datetime.timedelta(seconds=price_interval_s)

    day = datetime.timedelta(days=1)
    event = None
    events = []
    stop = None

    for idx, price in enumerate(prices):
        if price_interval_s is None:
            # default: use CSV timestamps in first column
            event_time = spice_ev_util.datetime_from_isoformat(price[0])
            if start_events is None:
                # keep track of first event time
                start_events = event_time
        else:
            # compute event timestamp from given arguments
            event_time = idx * price_interval + start_events
        if stop is None or stop < event_time:
            # keep track of last event time
            stop = event_time
        if event_time > stop_simulation:
            # don't generate prices after stop of scenario
            break
        if event_time >= start_simulation and len(events) == 0 and event is not None:
            # first event within scenario time, but there were events before: add prior event
            events.append(event)
        # price events known one day in advance
        signal_time = event_time - day
        # read value from given column or last column
        event = {
            "start_time": event_time.isoformat(),
            "signal_time": signal_time.isoformat(),
            "grid_connector_id": gc_name,
            "cost": {"type": "fixed", "value": price[1]},
        }
        if event_time >= start_simulation:
            # event within scenario time: add to list
            events.append(event)
    # post check: events before scenario start?
    if len(events) == 0 and event is not None:
        # prior events: add last
        events.append(event)

    if events:
        # check if CSV timestamps cover simulation time
        if start_events > start_simulation or stop < stop_simulation:
            logging.info(f"{gc_name} price csv does not cover simulation time")
    return events


def get_charge_delta_soc(charge_curves: dict, vt: str, ct: str, max_power: float,
                         duration_min: float, start_soc: float) -> float:
    """ Get the delta soc of a charge event for a given vehicle and charge type

    :param charge_curves: charge curves for a given vehicle_type, charge_type and max_power
    :type charge_curves: dict
    :param vt: vehicle type
    :type vt: str
    :param ct: charge type
    :type ct: str
    :param max_power: max power
    :type max_power: float
    :param duration_min: duration in minutes
    :type duration_min: float
    :param start_soc: start soc
    :type start_soc: float
    :return: delta soc of charge event
    :rtype: float
    """
    charge_curve = charge_curves[vt][ct][max_power]
    return optimizer_util.get_delta_soc(charge_curve, start_soc, duration_min=duration_min)



def soc_at_departure_time(v_id, deps, departure_time, vehicle_data, stations, charge_curves, args):
    """ Get the possible SoC of the vehicle at a specified departure_time

    :param v_id: vehicle_id
    :type v_id: str
    :param deps: depot name
    :type deps: str
    :param departure_time: time for which the soc is evaluated
    :type departure_time: datetime.datetime
    :param vehicle_data: data of used vehicles including soc and arrival_times
    :type vehicle_data: dict
    :param stations: station data from schedule
    :type stations: dict
    :param charge_curves: numeric charge_curves with soc over time in minutes
    :type charge_curves:  dict
    :param args: Arguments
    :type args: Namespace
    :return: soc at departure time for the given vehicle
    :rtype: float
    """

<<<<<<< HEAD
    vt = v_id.split("_")[0]
    ct = v_id.split("_")[1]
=======
    vt = "_".join(vehicle_id.split("_")[:-2])
    ct = vehicle_id.split("_")[-2]
>>>>>>> 38d41ba1

    start_soc = vehicle_data[v_id]["soc"]

    station_power = stations[deps].get(f"cs_power_deps_{ct}", vars(args).get(f"cs_power_deps_{ct}"))

    buffer_time = datetime.timedelta(minutes=vars(args).get("default_buffer_time_deps", 0))

    standing_duration = departure_time - vehicle_data[v_id]["arrival_time"] - buffer_time
    duration_in_m = standing_duration.total_seconds() / 60
    if ct == "oppb":
        # for opportunity chargers assume a minimal soc>=0
        start_soc = max(start_soc, 0)
    charge_delta_soc = \
        get_charge_delta_soc(charge_curves, vt, ct, station_power, duration_in_m,
                             start_soc)
    return min(start_soc + charge_delta_soc, args.desired_soc_deps)<|MERGE_RESOLUTION|>--- conflicted
+++ resolved
@@ -224,14 +224,9 @@
         :type args: Namespace
         :raises NotImplementedError: if args.assign_strategy has a no allowed value
         """
-<<<<<<< HEAD
         assign_strategy = vars(args).get("assign_strategy") or "adaptive"
 
         if assign_strategy == "adaptive":
-=======
-        assign_strategy = vars(args).get("assign_strategy")
-        if assign_strategy is None or assign_strategy == "adaptive":
->>>>>>> 38d41ba1
             self.assign_vehicles_w_adaptive_soc(args)
         elif assign_strategy == "fixed_recharge":
             self.assign_vehicles_w_min_recharge_soc()
@@ -424,7 +419,6 @@
             digits = len(str(vt_cnt))
             # assign new zero-padded ID (all of same vehicle type have same length)
             rot.vehicle_id = f"{vt_ct}_{int(old_num):0{digits}}"
-            rot.vehicle_id = f"{vt_ct}_{'0' * (digits - len(old_num))}{old_num}"
         self.vehicle_type_counts = vehicle_type_counts
 
     def get_charge_curves(self, charge_levels, final_value: float, time_step_min: float) -> dict:
@@ -1189,13 +1183,8 @@
     :rtype: float
     """
 
-<<<<<<< HEAD
-    vt = v_id.split("_")[0]
-    ct = v_id.split("_")[1]
-=======
-    vt = "_".join(vehicle_id.split("_")[:-2])
-    ct = vehicle_id.split("_")[-2]
->>>>>>> 38d41ba1
+    vt = "_".join(v_id.split("_")[:-2])
+    ct = v_id.split("_")[-2]
 
     start_soc = vehicle_data[v_id]["soc"]
 

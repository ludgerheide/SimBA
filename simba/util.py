import argparse
import json
import logging
import subprocess

from spice_ev.strategy import STRATEGIES
from spice_ev.util import set_options_from_config


def get_git_revision_hash() -> str:
    return subprocess.check_output(['git', 'rev-parse', 'HEAD']).decode('ascii').strip()


def save_version(file_path):
    with open(file_path, "w", encoding='utf-8') as f:
        f.write("Git Hash SimBA:" + get_git_revision_hash())


def get_buffer_time(trip, default=0):
    """ Get buffer time at arrival station of a trip.

    Buffer time is an abstraction of delays like
    docking procedures and is added to the planned arrival time.

    :param trip: trip to calculate buffer time for
    :type trip: simba.Trip
    :param default: Default buffer time if no station specific buffer time is given. [minutes]
    :type default: dict, numeric
    :return: buffer time in minutes
    :rtype: dict or int

    NOTE: Buffer time dictionaries map hours of the day to a buffer time.
    Keys are ranges of hours and corresponding values provide buffer time in
    minutes for that time range.
    An entry with key "else" is a must if not all hours of the day are covered.
    Example: ``buffer_time = {"10-22": 2, "22-6": 3, "else": 1}``
    """

    schedule = trip.rotation.schedule
    buffer_time = schedule.stations.get(trip.arrival_name, {}).get('buffer_time', default)

    # distinct buffer times depending on time of day can be provided
    # in that case buffer time is of type dict instead of int
    if isinstance(buffer_time, dict):
        # sort dict to make sure 'else' key is last key
        buffer_time = {key: buffer_time[key] for key in sorted(buffer_time)}
        current_hour = trip.arrival_time.hour
        for time_range, buffer in buffer_time.items():
            if time_range == 'else':
                buffer_time = buffer
                break
            else:
                start_hour, end_hour = [int(t) for t in time_range.split('-')]
                if end_hour < start_hour:
                    if current_hour >= start_hour or current_hour < end_hour:
                        buffer_time = buffer
                        break
                else:
                    if start_hour <= current_hour < end_hour:
                        buffer_time = buffer
                        break
    return buffer_time


def uncomment_json_file(f, char='//'):
    """ Remove comments from JSON file.

    Wouldn't it be nice to have comments in JSON data? Now you can!
    Both full-line comments and trailing lines are supported.

    :param f: file to read
    :type f: JSON file handle
    :param char: char sequence used for commenting, defaults to '//'
    :type char: string
    :return: JSON file content
    :rtype: dict
    """
    uncommented_data = ""
    for line in f:
        comment_idx = line.find(char)
        if comment_idx == -1:
            # no comment in line
            uncommented_data += line
        else:
            # remove comment from line
            uncommented_data += line[:comment_idx]
    return json.loads(uncommented_data)


def get_csv_delim(path, other_delims=set()):
    """ Get the delimiter of a character separated file.
     Checks the file for ",", "tabulator" and ";" as well as optional other characters
     or strings.
     In case no clear delimiter is found "," as delimiter is returned

    :param path: Path to file to be checked
    :type path: str
    :param other_delims: Other delimiters besides the default delimiters to be checked
    :type other_delims: set() of str
    :return: delimiter
    :rtype: str
    """

    # create union of default and optional other delimiters
    possible_delims = {",", ";", "\t"}.union(other_delims)
    # create a dict which counts the occurrences of the delimiter per row

    with open(path, "r", encoding='utf-8') as f:
        # count delimiters in first line
        line = f.readline()
        counters = {d: line.count(d) for d in possible_delims if line.count(d) > 0}

        # count delimiters in all following lines, rejecting those with different count than before
        for line_nr, line in enumerate(f):
            # for every delimiter in the dictionary. Casting to set creates new instance
            # needed in case of counter changing during the iteration.
            possible_delims = set(counters.keys())
            for delim in possible_delims:
                # compare the counted amount with the first row values
                amount = line.count(delim)
                # delete the counter if it is different to the first row
                if counters[delim] != amount:
                    del counters[delim]
            # if only one delimiter is remaining
            if len(counters) == 1:
                # take the last item and return the key
                return counters.popitem()[0]
            # if not even a single delimiter is remaining
            elif not counters:
                logging.warning("Warning: Delimiter could not be found.\n"
                                "Returning standard Delimiter ','")
                return ","
    #  multiple delimiters are possible. Every row was checked but more than 1 delimiter
    # has the same amount of occurrences (>0) in every row.
    logging.warning("Warning: Delimiter could not be found.\n"
                    "Returning standard delimiter ','")
    return ","


def nd_interp(input_values, lookup_table):
    """ Interpolates a value from a table.

    Get the interpolated output value for a given input value of n dimensions
    and a given lookup table with n+1 columns.
    Input values outside of the lookup table are clipped to the bounds.

    :param input_values: tuple with n input values
    :type input_values: tuple(floats)
    :param lookup_table: Table with n+1 columns, with the output values in the (n+1)th column
    :type lookup_table: list() of lists()
    :return: interpolated value
    :rtype: float
    """
    # find all unique values in table per column
    dim_sets = [set() for _ in input_values]
    for row in lookup_table:
        for i, v in enumerate(row[:-1]):
            dim_sets[i].add(v)
    dim_values = [sorted(s) for s in dim_sets]
    # find nearest value(s) per column
    # go through sorted column values until last less / first greater
    lower = [None] * len(input_values)
    upper = [None] * len(input_values)
    for i, v in enumerate(input_values):
        # initialize for out of bound values -> Constant value since lower and upper will both
        # be the same boundary value. Still allows for interpolation in other dimensions
        # forcing lower<upper could be implemented for extrapolation beyond the bounds.
        lower[i] = dim_values[i][0]
        upper[i] = dim_values[i][-1]
        for c in dim_values[i]:
            if v >= c:
                lower[i] = c
            if v <= c:
                upper[i] = c
                break
    # find rows in table made up of only lower or upper values
    points = []
    for row in lookup_table:
        for i, v in enumerate(row[:-1]):
            if lower[i] != v and upper[i] != v:
                break
        else:
            points.append(row)

    # interpolate between points that differ only in current dimension
    for i, x in enumerate(input_values):
        new_points = []
        # find points that differ in just that dimension
        for j, p1 in enumerate(points):
            for p2 in points[j + 1:]:
                for k in range(len(input_values)):
                    if p1[k] != p2[k] and i != k:
                        break
                else:
                    # differing row found
                    x1 = p1[i]
                    y1 = p1[-1]
                    x2 = p2[i]
                    y2 = p2[-1]
                    dx = x2 - x1
                    dy = y2 - y1
                    m = dy / dx
                    n = y1 - m * x1
                    y = m * x + n
                    # generate new point at interpolation
                    p = [v for v in p1]
                    p[i] = x
                    p[-1] = y
                    new_points.append(p)
                    # only couple
                    break
            else:
                # no matching row (singleton dimension?)
                new_points.append(p1)
        points = new_points

    return points[0][-1]


def setup_logging(args, time_str):
    """ Setup logging.

    :param args: command line arguments. Used: logfile, loglevel, output_directory
    :type args: argparse.Namespace
    :param time_str: log file name if args.logfile is not given
    :type time_str: str
    """
    # always to console
<<<<<<< HEAD
    log_level = vars(logging)[args.loglevel.upper()]
    console = logging.StreamHandler()
    console.setLevel(log_level)
    log_handlers = [console]
    if args.logfile is not None:
=======
    log_handlers = [logging.StreamHandler()]
    if args.logfile is not None and args.output_directory is not None:
>>>>>>> f458c185
        # optionally to file in output dir
        if args.logfile:
            log_name = args.logfile
        else:
            log_name = f"{time_str}.log"
        log_path = args.output_directory / log_name
        print(f"Writing log to {log_path}")
        file_logger = logging.FileHandler(log_path, encoding='utf-8')
        log_level_file = vars(logging).get((args.loglevel_file or args.loglevel).upper())
        file_logger.setLevel(log_level_file)
        log_handlers.append(file_logger)
        log_level = min(log_level, log_level_file)
    logging.basicConfig(
        level=log_level,
        format="%(asctime)s [%(levelname)s] %(message)s",
        handlers=log_handlers
    )
    logging.captureWarnings(True)


def get_args():
    parser = argparse.ArgumentParser(
        description='SimBA - Simulation toolbox for Bus Applications.')

    # #### Paths #####
    parser.add_argument('--input-schedule',
                        help='Path to CSV file containing all trips of schedule to be analyzed.')
    parser.add_argument('--output-directory', default="data/sim_outputs",
                        help='Location where all simulation outputs are stored')
    parser.add_argument('--electrified-stations', help='include electrified_stations json')
    parser.add_argument('--vehicle-types', default="data/examples/vehicle_types.json",
                        help='location of vehicle type definitions')
    parser.add_argument('--station_data_path', default=None,
                        help='Use station data to back calculation of consumption with height\
                         information of stations')
    parser.add_argument('--outside_temperature_over_day_path', default=None,
                        help="Use csv. data with 'hour' and temperature' columns to set \
                        temperatures in case they are not in trips.csv")
    parser.add_argument('--level_of_loading_over_day_path', default=None,
                        help="Use csv. data with 'hour' and level_of_loading' columns to set \
                        level of loading in case they are not in trips.csv")
    parser.add_argument('--cost-parameters-file', default=None,
                        help='include cost parameters json, needed if cost_calculation==True')

    # #### Modes #####
    mode_choices = [
        'sim', 'neg_depb_to_oppb', 'neg_oppb_to_depb', 'service_optimization',
        'station_optimization', 'remove_negative', 'report']
    parser.add_argument('--mode', default=['sim', 'report'], nargs='*', choices=mode_choices,
                        help=f"Specify what you want to do. Choose one or more from \
                        {', '.join(mode_choices)}. \
                        sim runs a single simulation with the given inputs. \
                        neg_depb_to_oppb changes charging type of negative depb rotations. \
                        neg_oppb_to_depb changes charging type of negative oppb rotations. \
                        service optimization finds the largest set of electrified rotations. \
                        station_optimization finds the smallest set of electrified stations.\
                        remove_negative removes all negative rotations.\
                        report generates simulation output files.")

    # #### Flags #####
    parser.add_argument('--cost-calculation', '-cc', action='store_true',
                        help='Calculate costs')
    parser.add_argument('--check-rotation-consistency', action='store_true',
                        help='Check rotation assumptions when building schedule.')
    parser.add_argument('--skip_inconsistent_rotations', action='store_true',
                        help='Remove rotations from schedule that violate assumptions. ')
    parser.add_argument('--show-plots', action='store_true',
                        help='show plots for users to view in "report" mode')
    parser.add_argument('--propagate-mode-errors', default=False,
                        help='Re-raise errors instead of continuing during simulation modes')
    parser.add_argument('--create-scenario-file', help='Write scenario.json to file')

    # #### Charging strategy #####
    parser.add_argument('--preferred-charging-type', '-pct', default='depb',
                        choices=['depb', 'oppb'], help="Preferred charging type. Choose one\
                        from {depb, oppb}. opp stands for opportunity.")
    parser.add_argument('--strategy-deps', default='balanced', choices=STRATEGIES,
                        help='strategy to use in depot')
    parser.add_argument('--strategy-opps', default='greedy', choices=STRATEGIES,
                        help='strategy to use at station')
    parser.add_argument('--strategy-options-deps', default={},
                        type=lambda s: s if type(s) is dict else json.loads(s),
                        help='special strategy options to use in depot')
    parser.add_argument('--strategy-options-opps', default={},
                        type=lambda s: s if type(s) is dict else json.loads(s),
                        help='special strategy options to use at electrified station')

    # #### Physical setup of environment #####
    parser.add_argument('--gc-power-opps', metavar='POPP', type=float, default=100000,
                        help='max power of grid connector at opp stations')
    parser.add_argument('--gc-power-deps', metavar='PDEP', type=float, default=100000,
                        help='max power of grid connector at depot stations')
    parser.add_argument('--cs-power-opps', metavar='CSPOPP', type=float, default=300,
                        help='max power of charging station at opp stations')
    parser.add_argument('--cs-power-deps-depb', metavar='CSPDEPDEP', type=float, default=150,
                        help='max power of charging station at depot stations for depot busses')
    parser.add_argument('--cs-power-deps-oppb', metavar='CSPDEPOPP', type=float, default=150,
                        help='max power of charging station at depot stations for opp busses')
    parser.add_argument('--desired-soc-deps', metavar='SOC', type=float, default=1.0,
                        help='set minimum desired SOC (0 - 1) for depot charging')
    parser.add_argument('--desired-soc-opps', metavar='SOC', type=float, default=1.0,
                        help='set minimum desired SOC (0 - 1) for opportunity charging')
    parser.add_argument('--min-recharge-deps-oppb', default=1,
                        help='Minimum fraction of capacity for recharge when leaving the depot.')
    parser.add_argument('--min-recharge-deps-depb', default=1,
                        help='Minimum fraction of capacity for recharge when leaving the depot.')
    parser.add_argument('--min-charging-time', help='define minimum time of charging',
                        default=0)
    parser.add_argument('--default-buffer-time-opps', help='time to subtract off of standing time '
                        'at opp station to simulate docking procedure.', default=0)
    parser.add_argument('--default-voltage-level', help='Default voltage level for '
                        'charging stations if not set in electrified_stations file',
                        default='MV', choices=['HV', 'HV/MV', 'MV', 'MV/LV', 'LV'])
    parser.add_argument('--peak-load-window-power-opps', type=float, default=1000,
                        help='reduced power of opp stations during peak load windows')
    parser.add_argument('--peak-load-window-power-deps', type=float, default=1000,
                        help='reduced power of depot stations during peak load windows')

    # #### Simulation Parameters #####
    parser.add_argument('--days', metavar='N', type=int, default=None,
                        help='set duration of scenario as number of days')
    parser.add_argument('--interval', metavar='MIN', type=int, default=1,
                        help='set number of minutes for each timestep (Δt)')
    parser.add_argument('--signal-time-dif', default=10,
                        help='time difference between signal time and actual '
                             'start time of a vehicle event im min.')
    parser.add_argument('--eta', action='store_true',
                        help='Show estimated time to finish simulation after each step, '
                             'instead of progress bar. Not recommended for fast computations.')
    parser.add_argument('--rotation-filter', default=None,
                        help='Use json data with rotation ids')
    parser.add_argument('--rotation-filter-variable', default=None,
                        choices=[None, 'include', 'exclude'],
                        help='set mode for filtering schedule rotations')

    # #### LOGGING PARAMETERS #### #
    parser.add_argument('--loglevel', default='INFO', type=str.upper,
                        choices=logging._nameToLevel.keys(), help='Log level.')
    parser.add_argument('--logfile', default='', help='Log file suffix. null: no log file.')
    parser.add_argument('--loglevel_file', default='', type=str.upper,
                        choices=list(logging._nameToLevel.keys()) + [''],
                        help='Log level for file logger.')

    # #### SpiceEV PARAMETERS ONLY DEFAULT VALUES NOT IN SimBA CONFIG #####
    parser.add_argument('--seed', default=1, type=int, help='set random seed')
    parser.add_argument('--include-price-csv',
                        help='include CSV for energy price. \
                            You may define custom options with --include-price-csv-option')
    parser.add_argument('--include-price-csv-option', '-po', metavar=('KEY', 'VALUE'),
                        nargs=2, default=[], action='append',
                        help='append additional argument to price signals')
    parser.add_argument('--optimizer_config', default=None,
                        help="For station_optimization an optimizer_config is needed. \
                        Input a path to an .cfg file or use the default_optimizer.cfg")
    parser.add_argument('--time-windows', metavar='FILE',
                        help='use peak load windows to force lower power '
                        'during times of high grid load')

    parser.add_argument('--config', help='Use config file to set arguments')

    args = parser.parse_args()

    # arguments relevant to SpiceEV, setting automatically to reduce clutter in config
    args.strategy = 'distributed'
    args.margin = 1
    args.ALLOW_NEGATIVE_SOC = True
    args.PRICE_THRESHOLD = -100  # ignore price for charging decisions

    set_options_from_config(args, check=parser, verbose=False)

    # rename special options
    args.timing = args.eta

    missing = [a for a in ["input_schedule", "electrified_stations"] if vars(args).get(a) is None]
    if missing:
        raise Exception("The following arguments are required: {}".format(", ".join(missing)))

    return args<|MERGE_RESOLUTION|>--- conflicted
+++ resolved
@@ -226,16 +226,11 @@
     :type time_str: str
     """
     # always to console
-<<<<<<< HEAD
     log_level = vars(logging)[args.loglevel.upper()]
     console = logging.StreamHandler()
     console.setLevel(log_level)
     log_handlers = [console]
-    if args.logfile is not None:
-=======
-    log_handlers = [logging.StreamHandler()]
     if args.logfile is not None and args.output_directory is not None:
->>>>>>> f458c185
         # optionally to file in output dir
         if args.logfile:
             log_name = args.logfile

--- conflicted
+++ resolved
@@ -289,16 +289,11 @@
                         help='Remove rotations from schedule that violate assumptions. ')
     parser.add_argument('--show-plots', action='store_true',
                         help='show plots for users to view in "report" mode')
-<<<<<<< HEAD
-
-    # #### Charging strategy #####
-=======
     parser.add_argument('--propagate-mode-errors', default=False,
                         help='Re-raise errors instead of continuing during simulation modes')
     parser.add_argument('--create-scenario-file', help='Write scenario.json to file')
 
-    # #### Physical setup of environment #####
->>>>>>> 3cf98b12
+    # #### Charging strategy #####
     parser.add_argument('--preferred-charging-type', '-pct', default='depb',
                         choices=['depb', 'oppb'], help="Preferred charging type. Choose one\
                         from {depb, oppb}. opp stands for opportunity.")

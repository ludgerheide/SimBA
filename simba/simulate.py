import logging
import traceback

from simba import report, optimization, util
from simba.consumption import Consumption
from simba.costs import calculate_costs
from simba.optimizer_util import read_config as read_optimizer_config
from simba.schedule import Schedule
from simba.station_optimization import run_optimization
from simba.trip import Trip


def simulate(args):
    """
    High-level function to create and run a scenario.

    Use the parsed scenario arguments to prepare the schedule,
    run the basic simulation and different modes of SimBA.
    Returns final schedule and scenario after running all modes.

    :param args: configuration
    :type args: Namespace
    :return: final schedule and scenario
    :rtype: tuple
    """
    schedule = pre_simulation(args)
    scenario = schedule.run(args)
    return modes_simulation(schedule, scenario, args)


def pre_simulation(args):
    """
    Prepare simulation.

    Read in files, generate consumption info, create and filter schedule.

    :param args: arguments
    :type args: Namespace
    :raises Exception: If an input file does not exist, exit the program.
    :return: schedule
    :rtype: simba.schedule.Schedule
    """
    try:
        with open(args.vehicle_types, encoding='utf-8') as f:
            vehicle_types = util.uncomment_json_file(f)
            del args.vehicle_types
    except FileNotFoundError:
        raise Exception(f"Path to vehicle types ({args.vehicle_types}) "
                        "does not exist. Exiting...")

    # load stations file
    try:
        with open(args.electrified_stations, encoding='utf-8') as f:
            stations = util.uncomment_json_file(f)
    except FileNotFoundError:
        raise Exception(f"Path to electrified stations ({args.electrified_stations}) "
                        "does not exist. Exiting...")

    # load cost parameters
    if args.cost_parameters_file is not None:
        try:
            with open(args.cost_parameters_file, encoding='utf-8') as f:
                args.cost_parameters = util.uncomment_json_file(f)
        except FileNotFoundError:
            raise Exception(f"Path to cost parameters ({args.cost_parameters_file}) "
                            "does not exist. Exiting...")

    # setup consumption calculator that can be accessed by all trips
    Trip.consumption = Consumption(
        vehicle_types,
        outside_temperatures=args.outside_temperature_over_day_path,
        level_of_loading_over_day=args.level_of_loading_over_day_path)

    # generate schedule from csv
    schedule = Schedule.from_csv(args.input_schedule, vehicle_types, stations, **vars(args))

    # filter rotations
    schedule.rotation_filter(args)

    # calculate consumption of all trips
    schedule.calculate_consumption()

    return schedule


def modes_simulation(schedule, scenario, args):
    """
    Run the mode(s) specified in config.

    Ignores unknown and "sim" modes.
    On error, create a report and continue with next mode.

<<<<<<< HEAD
    # run the mode(s) specified in config
    if not isinstance(args.mode, list):
=======
    :param schedule: input schedule
    :type schedule: simba.schedule.Schedule
    :param scenario: corresponding scenario
    :type scenario: spice_ev.scenario.Scenario
    :param args: arguments
    :type args: Namespace
    :return: final schedule and scenario
    :rtype: tuple
    """
    if type(args.mode) is not list:
>>>>>>> 9767e93f
        # backwards compatibility: run single mode
        args.mode = [args.mode]

    for i, mode in enumerate(args.mode):
        # scenario must be set from initial run / prior modes
        assert scenario is not None, f"Scenario became None after mode {args.mode[i-1]} (index {i})"

        if mode == "sim":
            if i > 0:
                # ignore anyway, but at least give feedback that this has no effect
                logging.info('Intermediate sim ignored')
            continue

        logging.debug("Starting mode " + mode)
        try:
            func = getattr(Mode, mode)
        except AttributeError:
            logging.error(f'Unknown mode {mode} ignored')
            continue

        try:
            schedule, scenario = func(schedule, scenario, args, i)
            logging.debug("Finished mode " + mode)
        except Exception as e:
            msg = f"{e.__class__.__name__} during {mode}: {e}"
            logging.error('*'*len(msg))
            logging.error(msg)
            logging.error('*'*len(msg))
            logging.error(traceback.format_exc())
            if scenario is not None and scenario.step_i > 0:
                # generate plot of failed scenario
                args.mode = args.mode[:i] + ["ABORTED"]
                create_results_directory(args, i+1)
                report.generate_plots(scenario, args)
                logging.info(f"Created plot of failed scenario in {args.results_directory}")
            # continue with other modes after error

    # all modes done
    return schedule, scenario


class Mode:
    """
    Container for simulation modes.

    Each function takes a schedule, the corresponding scenario and arguments Namespace.
    Optionally, an index of the current mode in the modelist can be given.
    A function must return the updated schedule and scenario objects.
    """

    def service_optimization(schedule, scenario, args, _i):
        # find largest set of rotations that produce no negative SoC
        result = optimization.service_optimization(schedule, scenario, args)
        schedule, scenario = result['optimized']
        if scenario is None:
            logging.warning('No optimization possible (all rotations negative), reverting')
            schedule, scenario = result['original']
        return schedule, scenario

    def neg_depb_to_oppb(schedule, scenario, args, _i):
        return Mode.switch_type(schedule, scenario, args, "depb", "oppb")

    def neg_oppb_to_depb(schedule, scenario, args, _i):
        return Mode.switch_type(schedule, scenario, args, "oppb", "depb")

    def switch_type(schedule, scenario, args, from_type, to_type):
        # simple optimization: change charging type, simulate again
        # get negative rotations
        neg_rot = schedule.get_negative_rotations(scenario)
        # check which rotations are relevant and if vehicle with other charging type exists
        relevant_rotations = []
        for rot_id in neg_rot:
            if schedule.rotations[rot_id].charging_type == from_type:
                new_vehicle_type = f"{schedule.rotations[rot_id].vehicle_type}_{to_type}"
                if scenario.components.vehicle_types.get(new_vehicle_type) is not None:
                    relevant_rotations.append(rot_id)
                else:
                    logging.debug(f"Rotation {rot_id} negative and of type {from_type}, "
                                  f"but vehicle type {new_vehicle_type} does not exist.")
        if relevant_rotations:
            logging.info(
                f'Changing charging type from {from_type} to {to_type} for rotations '
                + ', '.join(sorted(relevant_rotations)))
            schedule.set_charging_type(to_type, relevant_rotations)
            # simulate again
            scenario = schedule.run(args)
            neg_rot = schedule.get_negative_rotations(scenario)
            if neg_rot:
                logging.info(f'Rotations {", ".join(neg_rot)} remain negative.')
        return schedule, scenario

    def station_optimization(schedule, scenario, args, i):
        if not args.optimizer_config:
            logging.warning("Station optimization needs an optimization config file. "
                            "Since no path was given, station optimization is skipped")
            return schedule, scenario
        conf = read_optimizer_config(args.optimizer_config)
        try:
            create_results_directory(args, i+1)
            return run_optimization(conf, sched=schedule, scen=scenario, args=args)
        except Exception as err:
            logging.warning('During Station optimization an error occurred {0}. '
                            'Optimization was skipped'.format(err))
            return schedule, scenario

    def remove_negative(schedule, scenario, args, _i):
        neg_rot = schedule.get_negative_rotations(scenario)
        if neg_rot:
            schedule.rotations = {
                k: v for k, v in schedule.rotations.items() if k not in neg_rot}
            logging.info('Rotations ' + ', '.join(sorted(neg_rot)) + ' removed')
            # re-run schedule
            scenario = schedule.run(args)
        else:
            logging.info('No negative rotations to remove')
        return schedule, scenario

    def report(schedule, scenario, args, i):
        # create report based on all previous modes
        if args.cost_calculation:
            # cost calculation part of report
            calculate_costs(args.cost_parameters, scenario, schedule, args)
        # name: always start with sim, append all prior optimization modes
        create_results_directory(args, i)
        report.generate(schedule, scenario, args)
        return schedule, scenario


def create_results_directory(args, i):
    """ Create directory for results.

    :param args: arguments
    :type args: Namespace
    :param i: iteration number of loop
    :type i: int
    """
    prior_modes = ['sim'] + [m for m in args.mode[:i] if m not in ['sim', 'report']]
    report_name = '__'.join(prior_modes)
    args.results_directory = args.output_directory.joinpath(report_name)
    args.results_directory.mkdir(parents=True, exist_ok=True)<|MERGE_RESOLUTION|>--- conflicted
+++ resolved
@@ -90,10 +90,6 @@
     Ignores unknown and "sim" modes.
     On error, create a report and continue with next mode.
 
-<<<<<<< HEAD
-    # run the mode(s) specified in config
-    if not isinstance(args.mode, list):
-=======
     :param schedule: input schedule
     :type schedule: simba.schedule.Schedule
     :param scenario: corresponding scenario
@@ -103,8 +99,8 @@
     :return: final schedule and scenario
     :rtype: tuple
     """
-    if type(args.mode) is not list:
->>>>>>> 9767e93f
+
+    if not isinstance(args.mode, list):
         # backwards compatibility: run single mode
         args.mode = [args.mode]
 
